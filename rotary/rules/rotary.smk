--- conflicted
+++ resolved
@@ -44,1252 +44,12 @@
             symlink_or_compress(sample.short_read_left_path,f'{identifier}/raw/{identifier}_R1.fastq.gz')
             symlink_or_compress(sample.short_read_right_path,f'{identifier}/raw/{identifier}_R2.fastq.gz')
 
-<<<<<<< HEAD
-
-rule nanopore_qc_filter:
-    input:
-        "{sample}/raw/{sample}_long.fastq.gz"
-    output:
-        "{sample}/qc/long/{sample}_nanopore_qc.fastq.gz"
-    conda:
-        "../envs/mapping.yaml"
-    log:
-        "{sample}/logs/qc/long/qc_long.log"
-    benchmark:
-        "{sample}/benchmarks/qc/long/qc_long.benchmark.txt"
-    threads:
-        config.get("threads",1)
-    resources:
-        mem=config.get("memory")
-    params:
-        minlength = config.get("minlength"),
-        minavgquality = config.get("minavgquality")
-    shell:
-        """
-        reformat.sh in={input} out={output} minlength={params.minlength} minavgquality={params.minavgquality} \
-          interleaved=f qin=33 threads={threads} -Xmx{resources.mem}G > {log} 2>&1
-        """
-
-
-rule qc_long_length_hist:
-    input:
-        "{sample}/qc/long/{sample}_nanopore_qc.fastq.gz"
-    output:
-        "{sample}/qc/long/{sample}_length_hist.tsv"
-    conda:
-        "../envs/mapping.yaml"
-    log:
-        "{sample}/logs/qc/long/qc_long_length_hist.log"
-    benchmark:
-        "{sample}/benchmarks/qc/long/qc_long_length_hist.benchmark.txt"
-    threads:
-        config.get("threads",1)
-    resources:
-        mem=config.get("memory")
-    shell:
-        """
-        reformat.sh in={input} lhist={output} maxhistlen=10000000 \
-          interleaved=f qin=33 threads={threads} -Xmx{resources.mem}G > {log} 2>&1
-        """
-
-
-rule qc_long_length_stats:
-    input:
-        "{sample}/qc/long/{sample}_length_hist.tsv"
-    output:
-        "{sample}/stats/{sample}_qc_long_length_stats.txt"
-    log:
-        "{sample}/logs/qc/long/qc_long_length_stats.log"
-    benchmark:
-        "{sample}/benchmarks/qc/long/qc_long_length_stats.benchmark.txt"
-    run:
-        length_hist = pd.read_csv(input[0], sep='\t')
-
-        lengths = []
-
-        for index, row in length_hist.iterrows():
-            length, count = row
-            lengths = lengths + list(itertools.repeat(length,count))
-
-        lengths = pd.Series(lengths)
-
-        length_stats = pd.DataFrame({'Total reads':   [lengths.shape[0]],
-                                     'Mean length':   [round(lengths.mean(),2)],
-                                     'Median length': [lengths.median()],
-                                     'Min length':    [lengths.min()],
-                                     'Max length':    [lengths.max()]})\
-          .transpose()
-
-        length_stats.to_csv(output[0], sep='\t', header=None, index=True)
-
-
-rule finalize_qc_long:
-    input:
-        "{sample}/qc/long/{sample}_nanopore_qc.fastq.gz"
-    output:
-        "{sample}/qc/{sample}_qc_long.fastq.gz"
-    run:
-        source_relpath = os.path.relpath(str(input), os.path.dirname(str(output)))
-        os.symlink(source_relpath, str(output))
-
-
-rule qc_long:
-    input:
-        expand("{sample}/qc/{sample}_qc_long.fastq.gz", sample=SAMPLE_NAMES),
-        expand("{sample}/stats/{sample}_qc_long_length_stats.txt", sample=SAMPLE_NAMES)
-    output:
-        temp(touch("checkpoints/qc_long"))
-
-
-rule short_read_reformat:
-    """
-    Makes the input format of the short reads consistent (e.g., by trimming read descriptions and tossing invalid 
-    nucleotide characters). Threads are locked at a maximum of 4 because this code is IO limited.
-    """
-    input:
-        short_r1 = "{sample}/raw/{sample}_R1.fastq.gz",
-        short_r2 = "{sample}/raw/{sample}_R2.fastq.gz"
-    output:
-        short_reformat_r1 = temp("{sample}/qc/short/{sample}_reformat_R1.fastq.gz"),
-        short_reformat_r2 = temp("{sample}/qc/short/{sample}_reformat_R2.fastq.gz"),
-        quality_histogram = "{sample}/qc/short/{sample}_reformat_qhist.tsv"
-    conda:
-        "../envs/qc.yaml"
-    log:
-        "{sample}/logs/qc/short/short_read_reformat.log"
-    benchmark:
-        "{sample}/benchmarks/qc/short/short_read_reformat.benchmark.txt"
-    threads:
-        min(config.get("threads", 1), 4)
-    resources:
-        mem = config.get("memory")
-    shell:
-        """
-        reformat.sh -Xmx{resources.mem}g threads={threads} in={input.short_r1} in2={input.short_r2} \
-          out={output.short_reformat_r1} out2={output.short_reformat_r2} qhist={output.quality_histogram} \
-          overwrite=t interleaved=f qin=33 verifypaired=t trimreaddescription=t tossjunk=t pigz=t unpigz=t \
-          2> {log}
-        """
-
-
-rule short_read_adapter_trimming:
-    """
-    Trims 3' adapters off the reads (e.g., that are caused by having a short insert).
-    """
-    input:
-        short_r1 = "{sample}/qc/short/{sample}_reformat_R1.fastq.gz",
-        short_r2 = "{sample}/qc/short/{sample}_reformat_R2.fastq.gz",
-        adapters = os.path.join(DB_DIR_PATH, "adapters.fasta")
-    output:
-        short_r1 = temp("{sample}/qc/short/{sample}_adapter_trim_R1.fastq.gz"),
-        short_r2 = temp("{sample}/qc/short/{sample}_adapter_trim_R2.fastq.gz"),
-        adapter_trim_stats= "{sample}/stats/{sample}_short_read_adapter_trimming.txt"
-    conda:
-        "../envs/qc.yaml"
-    log:
-        "{sample}/logs/qc/short/short_read_adapter_trimming.log"
-    benchmark:
-        "{sample}/benchmarks/qc/short/short_read_adapter_trimming.benchmark.txt"
-    params:
-        adapter_trimming_kmer_length = config.get("adapter_trimming_kmer_length"),
-        minimum_detectable_adapter_length_on_read_end = config.get("minimum_detectable_adapter_length_on_read_end"),
-        trim_adapters_by_overlap = "t" if str(config.get("overlap_based_trimming")).lower() == "true" else "f",
-        min_read_length = config.get("minimum_read_length_adapter_trim")
-    threads:
-        config.get("threads", 1)
-    resources:
-        mem = config.get("memory")
-    shell:
-        """
-        bbduk.sh -Xmx{resources.mem}g threads={threads} in={input.short_r1} in2={input.short_r2} \
-          out={output.short_r1} out2={output.short_r2} ref={input.adapters} \
-          k={params.adapter_trimming_kmer_length} ktrim=r mink={params.minimum_detectable_adapter_length_on_read_end} \
-          rcomp=t trimbyoverlap={params.trim_adapters_by_overlap} minoverlap=14 mininsert=40 \
-          minlength={params.min_read_length} stats={output.adapter_trim_stats} overwrite=t interleaved=f qin=33 \
-          pigz=t unpigz=t \
-          2> {log}
-        """
-
-
-rule short_read_quality_trimming:
-    """
-    Performs quality trimming after trimming adapters.
-    The conditional statements in the input field select whether to skip adapter trimming based on the config file.
-    Note: if quality_trim_direction is set as "f", the reads are just passed through this rule and not trimmed.
-    """
-    input:
-        short_r1 = "{sample}/qc/short/{sample}_adapter_trim_R1.fastq.gz" if str(config.get("perform_adapter_trimming")).lower() == 'true' else "{sample}/qc/short/{sample}_reformat_R1.fastq.gz",
-        short_r2 = "{sample}/qc/short/{sample}_adapter_trim_R2.fastq.gz" if str(config.get("perform_adapter_trimming")).lower() == 'true' else "{sample}/qc/short/{sample}_reformat_R2.fastq.gz"
-    output:
-        short_r1 = temp("{sample}/qc/short/{sample}_quality_trim_R1.fastq.gz"),
-        short_r2 = temp("{sample}/qc/short/{sample}_quality_trim_R2.fastq.gz"),
-        quality_histogram = "{sample}/qc/short/{sample}_quality_trim_qhist.tsv"
-    conda:
-        "../envs/qc.yaml"
-    log:
-        "{sample}/logs/qc/short/short_read_quality_trimming.log"
-    benchmark:
-        "{sample}/benchmarks/qc/short/short_read_quality_trimming.benchmark.txt"
-    params:
-        quality_trim_direction = config.get("quality_trim_direction"),
-        quality_trim_cutoff = config.get("quality_trim_score_cutoff"),
-        min_read_length = config.get("minimum_read_length_quality_trim"),
-        min_average_quality = config.get("minimum_average_quality_score_post_trim") if config.get("quality_trim_direction") != "f" else 0
-    threads:
-        config.get("threads", 1)
-    resources:
-        mem = config.get("memory")
-    shell:
-        """
-        bbduk.sh -Xmx{resources.mem}g threads={threads} in={input.short_r1} in2={input.short_r2} \
-          out={output.short_r1} out2={output.short_r2} qhist={output.quality_histogram} \
-          qtrim={params.quality_trim_direction} trimq={params.quality_trim_cutoff} minlength={params.min_read_length} \
-          minavgquality={params.min_average_quality} overwrite=t interleaved=f qin=33 pigz=t unpigz=t \
-          2> {log}
-        """
-
-
-rule short_read_contamination_filter:
-    """
-    Filters short reads based on match to a reference. 
-    Note that contamination_references in the input is only there to trigger download of the genome files; the actual 
-    text to be input into the shell (with proper comma separation) is prepared in all_contaminant_references in params.
-    """
-    input:
-        short_r1 = "{sample}/qc/short/{sample}_quality_trim_R1.fastq.gz",
-        short_r2 = "{sample}/qc/short/{sample}_quality_trim_R2.fastq.gz",
-        ncbi_contamination_references = expand(os.path.join(DB_DIR_PATH, 'contamination_references', 'ncbi',
-            '{accession}.fna.gz'), accession=CONTAMINATION_NCBI_ACCESSIONS),
-        custom_contamination_references = expand(os.path.join(DB_DIR_PATH, 'contamination_references', 'custom',
-            '{contaminant_name}.fna.gz'), contaminant_name=CUSTOM_CONTAMINATION_FILE_NAMES)
-    output:
-        short_r1 = temp("{sample}/qc/short/{sample}_filter_R1.fastq.gz"),
-        short_r2 = temp("{sample}/qc/short/{sample}_filter_R2.fastq.gz"),
-        quality_histogram = "{sample}/qc/short/{sample}_filter_qhist.tsv",
-        filter_stats= "{sample}/stats/{sample}_short_read_contamination_filter.txt"
-    conda:
-        "../envs/qc.yaml"
-    log:
-        "{sample}/logs/qc/short/short_read_contamination_filter.log"
-    benchmark:
-        "{sample}/benchmarks/qc/short/short_read_contamination_filter.benchmark.txt"
-    params:
-        contamination_filter_kmer_length = config.get("contamination_filter_kmer_length"),
-        contamination_references = lambda wildcards, input: ','.join(input.ncbi_contamination_references +
-                                                                     input.custom_contamination_references)
-    threads:
-        config.get("threads", 1)
-    resources:
-        mem = config.get("memory")
-    shell:
-        """
-        bbduk.sh -Xmx{resources.mem}g threads={threads} in={input.short_r1} in2={input.short_r2} \
-          ref={params.contamination_references} out={output.short_r1} out2={output.short_r2} \
-          stats={output.filter_stats} qhist={output.quality_histogram} \
-          k={params.contamination_filter_kmer_length} ktrim=f rcomp=t \
-          overwrite=t interleaved=f qin=33 pigz=t unpigz=t \
-          2> {log}
-        """
-
-
-rule finalize_qc_short:
-    """
-    The conditional statements in this rule control whether or not contaminant filtration is performed.
-    """
-    input:
-        short_r1 = "{sample}/qc/short/{sample}_filter_R1.fastq.gz" if CONTAMINANT_REFERENCE_GENOMES == True else "{sample}/qc/short/{sample}_quality_trim_R1.fastq.gz",
-        short_r2 = "{sample}/qc/short/{sample}_filter_R2.fastq.gz" if CONTAMINANT_REFERENCE_GENOMES == True else "{sample}/qc/short/{sample}_quality_trim_R2.fastq.gz"
-    output:
-        short_r1 = "{sample}/qc/short/{sample}_qc_R1.fastq.gz",
-        short_r2 = "{sample}/qc/short/{sample}_qc_R2.fastq.gz"
-    shell:
-        """
-        cp {input.short_r1} {output.short_r1}
-        cp {input.short_r2} {output.short_r2}
-        """
-
-
-rule symlink_qc_short:
-    input:
-        short_r1 = "{sample}/qc/short/{sample}_qc_R1.fastq.gz",
-        short_r2 = "{sample}/qc/short/{sample}_qc_R2.fastq.gz"
-    output:
-        short_final_r1 = "{sample}/qc/{sample}_qc_R1.fastq.gz",
-        short_final_r2 = "{sample}/qc/{sample}_qc_R2.fastq.gz"
-    run:
-        source_relpath = os.path.relpath(str(input.short_r1), os.path.dirname(str(output.short_final_r1)))
-        os.symlink(source_relpath, str(output.short_final_r1))
-
-        source_relpath = os.path.relpath(str(input.short_r2), os.path.dirname(str(output.short_final_r2)))
-        os.symlink(source_relpath, str(output.short_final_r2))
-
-
-rule qc_short:
-    input:
-        expand("{sample}/qc/{sample}_qc_R1.fastq.gz", sample=SAMPLE_NAMES),
-        expand("{sample}/qc/{sample}_qc_R2.fastq.gz", sample=SAMPLE_NAMES)
-    output:
-        temp(touch("checkpoints/qc_short"))
-
-
-rule qc:
-    input:
-        ["checkpoints/qc_long"] if POLISH_WITH_SHORT_READS == False else ["checkpoints/qc_long", "checkpoints/qc_short"]
-    output:
-        temp(touch("checkpoints/qc"))
-
-
-rule assembly_flye:
-    input:
-        "{sample}/qc/{sample}_qc_long.fastq.gz"
-    output:
-        assembly="{sample}/assembly/flye/{sample}_assembly.fasta",
-        info="{sample}/assembly/flye/{sample}_assembly_info.txt",
-        output_dir=directory("{sample}/assembly/flye")
-    conda:
-        "../envs/assembly_flye.yaml"
-    log:
-        "{sample}/logs/assembly/assembly_flye.log"
-    benchmark:
-        "{sample}/benchmarks/assembly/assembly_flye.benchmark.txt"
-    params:
-        input_mode=config.get("flye_input_mode"),
-        read_error="" if config.get("flye_read_error") == "auto" else "--read-error " + config.get("flye_read_error"),
-        meta_mode="--meta" if config.get("flye_meta_mode") == "True" else "",
-        polishing_rounds=config.get("flye_polishing_rounds")
-    threads:
-        config.get("threads",1)
-    shell:
-        """
-        flye --{params.input_mode} {input} {params.read_error} --out-dir {output.output_dir} {params.meta_mode} \
-          --iterations {params.polishing_rounds} -t {threads} > {log} 2>&1 
-        mv {output.output_dir}/assembly.fasta {output.assembly} 
-        mv {output.output_dir}/assembly_info.txt {output.info} 
-        """
-
-
-# TODO - eventually make this rule more generic so that outputs from other assemblers can go to the same output files
-# TODO - the math for memory per thread should really be done somewhere other than 'resources' - what is best practice?
-rule assembly_end_repair:
-    input:
-        qc_long_reads="{sample}/qc/{sample}_qc_long.fastq.gz",
-        assembly="{sample}/assembly/flye/{sample}_assembly.fasta",
-        info="{sample}/assembly/flye/{sample}_assembly_info.txt"
-    output:
-        assembly="{sample}/assembly/end_repair/{sample}_repaired.fasta",
-        info="{sample}/assembly/end_repair/{sample}_repaired_info.tsv",
-        output_dir=directory("{sample}/assembly/end_repair"),
-    log:
-        "{sample}/logs/assembly/end_repair.log"
-    benchmark:
-        "{sample}/benchmarks/assembly/end_repair.txt"
-    params:
-        flye_input_mode=config.get("flye_input_mode"),
-        flye_read_error="0" if config.get("flye_read_error") == "auto" else config.get("flye_read_error"),
-        min_id=config.get("circlator_merge_min_id"),
-        min_length=config.get("circlator_merge_min_length"),
-        ref_end=config.get("circlator_merge_ref_end"),
-        reassemble_end=config.get("circlator_merge_reassemble_end"),
-        keep_going="--keep_going_with_failed_contigs" if config.get("keep_unrepaired_contigs") == "True" else "",
-    threads:
-        config.get("threads",1)
-    resources:
-        mem=int(config.get("memory") / config.get("threads",1))
-    shell:
-        """
-        rotary-repair --long_read_filepath {input.qc_long_reads} \
-          --assembly_fasta_filepath {input.assembly} \
-          --assembly_info_filepath {input.info} \
-          --output_dir {output.output_dir} \
-          --flye_read_mode {params.flye_input_mode} \
-          --flye_read_error {params.flye_read_error} \
-          --circlator_min_id {params.min_id} \
-          --circlator_min_length {params.min_length} \
-          --circlator_ref_end {params.ref_end} \
-          --circlator_reassemble_end {params.reassemble_end} \
-          --threads {threads} \
-          --threads_mem {resources.mem} \
-          --overwrite \
-          {params.keep_going} \
-          > {log} 2>&1
-        mv {output.output_dir}/repaired.fasta {output.assembly} 
-        mv {output.output_dir}/repaired_info.tsv {output.info}
-        """
-
-
-rule finalize_assembly:
-    input:
-        assembly="{sample}/assembly/end_repair/{sample}_repaired.fasta",
-        info="{sample}/assembly/end_repair/{sample}_repaired_info.tsv"
-    output:
-        assembly="{sample}/assembly/{sample}_assembly.fasta",
-        info="{sample}/assembly/{sample}_circular_info.tsv"
-    run:
-        source_relpath = os.path.relpath(str(input.assembly),os.path.dirname(str(output.assembly)))
-        os.symlink(source_relpath,str(output.assembly))
-
-        source_relpath = os.path.relpath(str(input.info),os.path.dirname(str(output.info)))
-        os.symlink(source_relpath,str(output.info))
-
-
-rule assembly:
-    input:
-        expand("{sample}/assembly/{sample}_assembly.fasta",sample=SAMPLE_NAMES),
-        expand("{sample}/assembly/{sample}_circular_info.tsv", sample=SAMPLE_NAMES)
-    output:
-        temp(touch("checkpoints/assembly"))
-
-
-rule prepare_medaka_polish_input:
-    input:
-        "{sample}/assembly/{sample}_assembly.fasta"
-    output:
-        temp("{sample}/polish/medaka_input/{sample}_input.fasta")
-    run:
-        source_relpath = os.path.relpath(str(input),os.path.dirname(str(output)))
-        os.symlink(source_relpath,str(output))
-
-
-rule polish_medaka:
-    input:
-        qc_long_reads="{sample}/qc/{sample}_qc_long.fastq.gz",
-        contigs="{sample}/{step}/medaka_input/{sample}_input.fasta"
-    output:
-        dir=directory("{sample}/{step}/medaka"),
-        contigs="{sample}/{step}/medaka/{sample}_consensus.fasta"
-    conda:
-        "../envs/medaka.yaml"
-    log:
-        "{sample}/logs/{step}/medaka.log"
-    benchmark:
-        "{sample}/benchmarks/{step}/medaka.txt"
-    params:
-        medaka_model=config.get("medaka_model"),
-        batch_size=config.get("medaka_batch_size")
-    threads:
-        config.get("threads",1)
-    shell:
-        """
-        medaka_consensus -i {input.qc_long_reads} -d {input.contigs} -o {output.dir} \
-          -m {params.medaka_model} -t {threads} -b {params.batch_size} > {log} 2>&1
-        mv {output.dir}/consensus.fasta {output.contigs}
-        """
-
-
-rule prepare_polypolish_polish_input:
-    input:
-        "{sample}/polish/medaka/{sample}_consensus.fasta"
-    output:
-        "{sample}/polish/polypolish/input/{sample}_input.fasta"
-    run:
-        source_relpath = os.path.relpath(str(input),os.path.dirname(str(output)))
-        os.symlink(source_relpath,str(output))
-
-
-rule polish_polypolish:
-    input:
-        qc_short_r1 = "{sample}/qc/{sample}_qc_R1.fastq.gz",
-        qc_short_r2 = "{sample}/qc/{sample}_qc_R2.fastq.gz",
-        contigs="{sample}/{step}/polypolish/input/{sample}_input.fasta",
-        polypolish_filter=os.path.join(DB_DIR_PATH,"polypolish_" + VERSION_POLYPOLISH,"polypolish_insert_filter.py"),
-        polypolish=os.path.join(DB_DIR_PATH,"polypolish_" + VERSION_POLYPOLISH,"polypolish"),
-        install_finished=os.path.join(DB_DIR_PATH,"checkpoints","polypolish_" + VERSION_POLYPOLISH)
-    output:
-        mapping_r1=temp("{sample}/{step}/polypolish/{sample}_R1.sam"),
-        mapping_r2=temp("{sample}/{step}/polypolish/{sample}_R2.sam"),
-        mapping_clean_r1=temp("{sample}/{step}/polypolish/{sample}_R1.clean.sam"),
-        mapping_clean_r2=temp("{sample}/{step}/polypolish/{sample}_R2.clean.sam"),
-        polished="{sample}/{step}/polypolish/{sample}_polypolish.fasta",
-        debug="{sample}/{step}/polypolish/polypolish.debug.log",
-        debug_stats="{sample}/stats/{step}/polypolish_changes.log"
-    conda:
-        "../envs/mapping.yaml"
-    log:
-        "{sample}/logs/{step}/polypolish.log"
-    benchmark:
-        "{sample}/benchmarks/{step}/polypolish.txt"
-    threads:
-        config.get("threads",1)
-    shell:
-        """
-        printf "\n\n### Read mapping ###\n" > {log}
-        bwa index {input.contigs} 2>> {log}
-        bwa mem -t {threads} -a {input.contigs} {input.qc_short_r1} > {output.mapping_r1} 2>> {log}
-        bwa mem -t {threads} -a {input.contigs} {input.qc_short_r2} > {output.mapping_r2} 2>> {log}
-        
-        printf "\n\n### Polypolish insert filter ###\n" >> {log}
-        {input.polypolish_filter} --in1 {output.mapping_r1} --in2 {output.mapping_r2} \
-          --out1 {output.mapping_clean_r1} --out2 {output.mapping_clean_r2} 2>> {log}
-          
-        printf "\n\n### Polypolish ###\n" >> {log}
-        {input.polypolish} {input.contigs} --debug {output.debug} \
-          {output.mapping_clean_r1} {output.mapping_clean_r2} 2>> {log} | 
-          seqtk seq -A -l 0 | 
-          awk \'{{ if ($0 ~ /^>/) {{ gsub("_polypolish", ""); print }} else {{ print }} }}\' | 
-          seqtk seq -l 60 > {output.polished} 2>> {log}
-          
-        head -n 1 {output.debug} > {output.debug_stats}
-        grep changed {output.debug} >> {output.debug_stats}
-        
-        printf "\n\n### Done. ###\n"
-        """
-
-
-# TODO - the relative path workarounds in the shell here are a bit odd because polca outputs files in the present working directory
-rule polish_polca:
-    input:
-        qc_short_r1 = "{sample}/qc/{sample}_qc_R1.fastq.gz",
-        qc_short_r2 = "{sample}/qc/{sample}_qc_R2.fastq.gz",
-        polished = "{sample}/polish/polypolish/{sample}_polypolish.fasta"
-    output:
-        polca_output = temp("{sample}/polish/polca/{sample}_polca.fasta")
-    conda:
-        "../envs/masurca.yaml"
-    log:
-        "{sample}/logs/polish/polca.log"
-    benchmark:
-        "{sample}/benchmarks/polish/polca.txt"
-    params:
-        outdir="{sample}/polish/polca"
-    threads:
-        config.get("threads",1)
-    resources:
-        mem=config.get("memory")
-    shadow: "shallow"
-    shell:
-        """
-        cd {params.outdir}
-        polca.sh -a ../../../{input.polished} -r "../../../{input.qc_short_r1} ../../../{input.qc_short_r2}" -t {threads} -m {resources.mem}G > ../../../{log} 2>&1
-        ln -s "{wildcards.sample}_polypolish.fasta.PolcaCorrected.fa" "{wildcards.sample}_polca.fasta"
-        cd ../../../
-        """
-
-
-# Conditional based on whether short read polishing was performed
-rule pre_coverage_filter:
-    input:
-        "{sample}/polish/medaka/{sample}_consensus.fasta" if POLISH_WITH_SHORT_READS == False else "{sample}/polish/polca/{sample}_polca.fasta"
-    output:
-        "{sample}/polish/cov_filter/{sample}_pre_filtered.fasta"
-    run:
-        source_relpath = os.path.relpath(str(input),os.path.dirname(str(output)))
-        os.symlink(source_relpath,str(output))
-
-
-# Different coverage methods can be used for the filter: short, long, a combo, or neither (bypass)
-filtration_method = []
-
-if (POLISH_WITH_SHORT_READS == True) & \
-        ((config.get("meandepth_cutoff_short_read") != "None") | (config.get("evenness_cutoff_short_read") != "None")):
-    filtration_method.append("short_read")
-
-    # TODO - consider mapping to medaka polished contigs instead
-    rule calculate_short_read_coverage:
-        input:
-            qc_short_r1 = "{sample}/qc/{sample}_qc_R1.fastq.gz",
-            qc_short_r2 = "{sample}/qc/{sample}_qc_R2.fastq.gz",
-            contigs = "{sample}/polish/cov_filter/{sample}_pre_filtered.fasta"
-        output:
-            mapping=temp("{sample}/polish/cov_filter/{sample}_short_read.bam"),
-            mapping_index=temp("{sample}/polish/cov_filter/{sample}_short_read.bam.bai"),
-            coverage="{sample}/polish/cov_filter/{sample}_short_read_coverage.tsv"
-        conda:
-            "../envs/mapping.yaml"
-        log:
-            "{sample}/logs/polish/calculate_short_read_coverage.log"
-        benchmark:
-            "{sample}/benchmarks/polish/calculate_short_read_coverage.txt"
-        threads:
-            config.get("threads",1)
-        resources:
-            mem=int(config.get("memory") / config.get("threads",1))
-        shell:
-            """
-            # Note that -F 4 removes unmapped reads
-            bwa index {input.contigs} 2> {log}
-            bwa mem -t {threads} {input.contigs} {input.qc_short_r1} {input.qc_short_r2} 2>> {log} | \
-              samtools view -b -F 4 -@ {threads} 2>> {log} | \
-              samtools sort -@ {threads} -m {resources.mem}G 2>> {log} \
-              > {output.mapping}
-            samtools index -@ {threads} {output.mapping}
-            samtools coverage {output.mapping} > {output.coverage}
-            """
-
-
-if (config.get("meandepth_cutoff_long_read") != "None") | (config.get("evenness_cutoff_long_read") != "None"):
-    filtration_method.append("long_read")
-
-    rule calculate_long_read_coverage:
-        input:
-            contigs="{sample}/polish/cov_filter/{sample}_pre_filtered.fasta",
-            qc_long_reads="{sample}/qc/{sample}_qc_long.fastq.gz"
-        output:
-            mapping=temp("{sample}/polish/cov_filter/{sample}_long_read.bam"),
-            mapping_index=temp("{sample}/polish/cov_filter/{sample}_long_read.bam.bai"),
-            coverage="{sample}/polish/cov_filter/{sample}_long_read_coverage.tsv"
-        conda:
-            "../envs/mapping.yaml"
-        log:
-            "{sample}/logs/polish/calculate_long_read_coverage.log"
-        benchmark:
-            "{sample}/benchmarks/polish/calculate_long_read_coverage.txt"
-        threads:
-            config.get("threads",1)
-        resources:
-            mem=int(config.get("memory") / config.get("threads",1))
-        shell:
-            """
-            # Note that -F 4 removes unmapped reads
-            minimap2 -t {threads} -ax map-ont {input.contigs} {input.qc_long_reads} 2> {log} | \
-              samtools view -b -F 4 -@ {threads} 2>> {log} | \
-              samtools sort -@ {threads} -m {resources.mem}G 2>> {log} \
-              > {output.mapping}
-            samtools index -@ {threads} {output.mapping}
-            samtools coverage {output.mapping} > {output.coverage}
-            """
-
-
-rule summarize_contigs_by_coverage:
-    input:
-        expand("{{sample}}/polish/cov_filter/{{sample}}_{type}_coverage.tsv",
-          type=filtration_method)
-    output:
-        "{sample}/polish/cov_filter/{sample}_filtered_contigs.list"
-    params:
-        meandepth_short=config.get("meandepth_cutoff_short_read"),
-        evenness_short=config.get("evenness_cutoff_short_read"),
-        meandepth_long=config.get("meandepth_cutoff_long_read"),
-        evenness_long=config.get("evenness_cutoff_long_read")
-    run:
-        # Filter a samtools coverage file by meandepth and evenness. Returns a pandas series of the contig names.
-        def filter_coverage_data(coverage_file, meandepth, evenness):
-            coverage_data = pd.read_csv(coverage_file, sep='\t')
-
-            coverage_filtered = coverage_data[ \
-                (coverage_data['meandepth'] >= meandepth) & \
-                (coverage_data['coverage'] >= evenness)]
-
-            return(coverage_filtered['#rname'])
-
-        input_list = list(input)
-
-        short_read_coverage_tsv_path = f"{wildcards.sample}/polish/cov_filter/{wildcards.sample}_short_read_coverage.tsv"
-        long_read_coverage_tsv_path = f"{wildcards.sample}/polish/cov_filter/{wildcards.sample}_long_read_coverage.tsv"
-
-        if len(input_list) == 1:
-            if input_list[0] == short_read_coverage_tsv_path:
-                contigs = filter_coverage_data(input_list[0], params.meandepth_short, params.evenness_short)
-
-            elif input_list[0] == long_read_coverage_tsv_path:
-                contigs = filter_coverage_data(input_list[0], params.meandepth_long, params.evenness_long)
-
-            else:
-                sys.exit("One unexpected coverage file detected in 'polish/cov_filter'.")
-
-        elif len(input_list) == 2:
-            input_list.sort()
-
-            if (input_list[0] != long_read_coverage_tsv_path) |\
-                    (input_list[1] != short_read_coverage_tsv_path):
-                sys.exit("At least one unexpected coverage file detected in 'polish/cov_filter'.")
-
-            set1 = set(filter_coverage_data(input_list[0], params.meandepth_long, params.evenness_long))
-            set2 = set(filter_coverage_data(input_list[1], params.meandepth_short, params.evenness_short))
-
-            contigs = pd.Series(set1.union(set2))
-
-        else:
-            sys.exit("More than 2 coverage files detected in 'polish/cov_filter'.")
-
-        contigs.to_csv(output[0],header=None,index=False)
-
-
-if (config.get("meandepth_cutoff_short_read") == "None") & (config.get("evenness_cutoff_short_read") == "None") & \
-        (config.get("meandepth_cutoff_long_read") == "None") & (config.get("evenness_cutoff_long_read") == "None"):
-
-    rule bypass_coverage_filter:
-        input:
-            "{sample}/polish/cov_filter/{sample}_pre_filtered.fasta"
-        output:
-            "{sample}/polish/cov_filter/{sample}_filtered_contigs.fasta"
-        run:
-            source_relpath = os.path.relpath(str(input),os.path.dirname(str(output)))
-            os.symlink(source_relpath,str(output))
-
-else:
-    rule filter_contigs_by_coverage:
-        input:
-            contigs="{sample}/polish/medaka/{sample}_consensus.fasta" if POLISH_WITH_SHORT_READS == False else "{sample}/polish/polca/{sample}_polca.fasta",
-            filter_list="{sample}/polish/cov_filter/{sample}_filtered_contigs.list"
-        output:
-            "{sample}/polish/cov_filter/{sample}_filtered_contigs.fasta"
-        conda:
-            "../envs/mapping.yaml"
-        shell:
-            """
-            seqtk subseq -l 60 {input.contigs} {input.filter_list} > {output}
-            """
-
-
-rule symlink_polish:
-        input:
-            "{sample}/polish/cov_filter/{sample}_filtered_contigs.fasta"
-        output:
-            "{sample}/polish/{sample}_polish.fasta"
-        run:
-            source_relpath = os.path.relpath(str(input),os.path.dirname(str(output)))
-            os.symlink(source_relpath,str(output))
-
-
-rule polish:
-    input:
-        expand("{sample}/polish/{sample}_polish.fasta",sample=SAMPLE_NAMES)
-    output:
-        temp(touch("checkpoints/polish"))
-
-
-# Writes circular.list with the names of circular contigs if there are any circular contigs
-# Writes linear.list with the names of linear contigs if there are any linear contigs
-# Then, the DAG is re-evaluated. Circularization is only run if there are circular contigs.
-# Based on clustering tutorial at https://snakemake.readthedocs.io/en/stable/snakefiles/rules.html (accessed 2022.3.31)
-checkpoint split_circular_and_linear_contigs:
-    input:
-        assembly_stats="{sample}/assembly/{sample}_circular_info.tsv",
-        filter_list="{sample}/polish/cov_filter/{sample}_filtered_contigs.list"
-    output:
-        directory("{sample}/circularize/filter/lists")
-    run:
-        coverage_filtered_contigs = pd.read_csv(input.filter_list, header=None)[0]
-
-        assembly_info = pd.read_csv(input.assembly_stats, sep='\t')
-        assembly_info_filtered = assembly_info[assembly_info['contig'].isin(coverage_filtered_contigs)]
-
-        circular_contigs = assembly_info_filtered[assembly_info_filtered['circular'] == 'Y']
-        linear_contigs = assembly_info_filtered[assembly_info_filtered['circular'] == 'N']
-
-        os.makedirs(output[0], exist_ok=True)
-
-        # Only output files if there is >=1 entry
-        if circular_contigs.shape[0] >= 1:
-            circular_contigs['contig'].to_csv(os.path.join(output[0], 'circular.list'), header=None, index=False)
-
-        if linear_contigs.shape[0] >= 1:
-            linear_contigs['contig'].to_csv(os.path.join(output[0], 'linear.list'), header=None, index=False)
-
-
-# Makes separate files for circular and linear contigs as needed
-rule get_polished_contigs:
-    input:
-        contigs="{sample}/polish/{sample}_polish.fasta",
-        list="{sample}/circularize/filter/lists/{status}.list"
-    output:
-        "{sample}/circularize/filter/{sample}_{status}.fasta"
-    conda:
-        "../envs/mapping.yaml"
-    shell:
-        """
-        seqtk subseq -l 60 {input.contigs} {input.list} > {output}
-        """
-
-
-rule search_contig_start:
-    input:
-        contigs="{sample}/circularize/filter/{sample}_circular.fasta",
-        hmm=os.path.join(DB_DIR_PATH,"hmm",START_HMM_NAME + ".hmm")
-    output:
-        orf_predictions=temp("{sample}/circularize/identify/{sample}_circular.faa"),
-        gene_predictions=temp("{sample}/circularize/identify/{sample}_circular.ffn"),
-        annotation_gff=temp("{sample}/circularize/identify/{sample}_circular.gff"),
-        search_hits="{sample}/circularize/identify/{sample}_hmmsearch_hits.txt",
-        search_hits_no_comments=temp("{sample}/circularize/identify/{sample}_hmmsearch_hits_no_comments.txt")
-    conda:
-        "../envs/mapping.yaml"
-    log:
-        "{sample}/logs/circularize/search_contig_start.log"
-    benchmark:
-        "{sample}/benchmarks/circularize/search_contig_start.txt"
-    params:
-        hmmsearch_evalue=config.get("hmmsearch_evalue")
-    threads:
-        config.get("threads",1)
-    shell:
-        """
-        printf "### Predict genes ###\n" > {log}
-        prodigal -i {input.contigs} -a {output.orf_predictions} -d {output.gene_predictions} \
-          -f gff -o {output.annotation_gff} 2>> {log}
-        
-        printf "\n\n### Find HMM hits ###\n\n" >> {log}
-        hmmsearch --cpu {threads} -E {params.hmmsearch_evalue} --tblout {output.search_hits} -o /dev/stdout \
-          {input.hmm} {output.orf_predictions} >> {log} 2>&1
-          
-        grep -v "^#" {output.search_hits} > {output.search_hits_no_comments}
-        
-        printf "\n\n### Done. ###\n" >> {log}
-        """
-
-
-rule process_start_genes:
-    input:
-        "{sample}/circularize/identify/{sample}_hmmsearch_hits_no_comments.txt"
-    output:
-        "{sample}/circularize/identify/{sample}_start_genes.list"
-    log:
-        "{sample}/logs/circularize/process_start_genes.log"
-    run:
-        with open(input[0], 'r') as hmmsearch_results_raw:
-            line_count = len(hmmsearch_results_raw.readlines())
-
-        if line_count == 0:
-            # Write empty output if there were no HMM hits
-            start_orf_ids = []
-
-        else:
-            # Load HMM search results
-            hmmsearch_results = pd.read_csv(input[0], sep='\s+', header=None)[[0, 2, 3, 4]]
-
-            hmmsearch_results.columns = ['orf', 'hmm_name', 'hmm_accession', 'evalue']
-
-            hmmsearch_results['contig'] = hmmsearch_results['orf'] \
-                .str.split('_',expand=False) \
-                .apply(lambda x: x[:-1]) \
-                .str.join('_')
-
-            contig_counts = pd.DataFrame(hmmsearch_results['contig'].value_counts()) \
-                .reset_index() \
-                .rename(columns={'index': 'contig', 'contig': 'count'})
-
-            # If one contig has multiple HMM hits, throw a warning and take the hit with lowest e-value
-            start_orf_ids = []
-
-            for index, row in contig_counts.iterrows():
-                contig, count = row
-
-                if count == 1:
-                    start_id = hmmsearch_results[hmmsearch_results['contig'] == contig]['orf'].to_list()[0]
-                    start_orf_ids.append(start_id)
-
-                elif count > 1:
-                    multistart_orfs = hmmsearch_results[hmmsearch_results['contig'] == contig] \
-                        .sort_values(by='evalue',ascending=True) \
-                        .reset_index(drop=True)
-
-                    multistart_orf_ids = multistart_orfs['orf'].to_list()
-
-                    print("WARNING: More than one possible start gene on contig '" + str(contig) + "': '" + \
-                          ', '.join(multistart_orf_ids) + "'. Will take the hit with lowest e-value.")
-
-                    # Warn if there are ties
-                    if multistart_orfs['evalue'][0] == multistart_orfs['evalue'][1]:
-
-                        tie_orf_ids = multistart_orfs[multistart_orfs['evalue'] == multistart_orfs['evalue'][0]][
-                            'orf'].to_list()
-
-                        print('WARNING: Two or more genes tied for the lowest e-value for this contig. ' + \
-                              'This implies there could be something unusual going on with your data.')
-                        print('         All genes with lowest evalue will be output for use by circlator for this contig.')
-                        print('         Gene IDs: ' + ', '.join(tie_orf_ids))
-
-                        start_orf_ids = start_orf_ids + tie_orf_ids
-
-                    else:
-                        # Relies on the dataframe having already been sorted by e-value above
-                        start_orf_ids.append(multistart_orf_ids[0])
-
-        pd.Series(start_orf_ids).to_csv(output[0], header=None, index=False)
-
-
-rule get_start_genes:
-    input:
-        gene_predictions="{sample}/circularize/identify/{sample}_circular.ffn",
-        start_gene_list="{sample}/circularize/identify/{sample}_start_genes.list"
-    output:
-        "{sample}/circularize/identify/{sample}_start_gene.ffn"
-    conda:
-        "../envs/mapping.yaml"
-    shell:
-        """
-        seqtk subseq {input.gene_predictions} {input.start_gene_list} > {output}
-        """
-
-
-rule run_circlator:
-    input:
-        contigs="{sample}/circularize/filter/{sample}_circular.fasta",
-        start_gene="{sample}/circularize/identify/{sample}_start_gene.ffn"
-    output:
-        rotated="{sample}/circularize/circlator/{sample}_rotated.fasta",
-        circlator_dir=directory('{sample}/circularize/circlator')
-    conda:
-        "../envs/circlator.yaml"
-    log:
-        "{sample}/logs/circularize/circlator.log"
-    benchmark:
-        "{sample}/benchmarks/circularize/circlator.txt"
-    params:
-        min_id=90,
-    shell:
-        """
-        if [[ -s {input.start_gene} ]]; then
-        
-          printf "## Running circlator with custom start gene:\n" > {log}
-          circlator fixstart --min_id {params.min_id} --genes_fa {input.start_gene}\
-            {input.contigs} {output.circlator_dir}/rotated >> {log} 2>&1
-            
-        else
-        
-          ## TODO - I think by default circlator might search for DnaA via its own builtins.
-          #         It would be better to skip that step and just rotate everything around to a gene start on the other side of the contig.
-          printf "## Start gene file is empty, so will use circlator defaults\n\n" > {log}
-          circlator fixstart --min_id {params.min_id} \
-            {input.contigs} {output.circlator_dir}/rotated >> {log} 2>&1
-            
-        fi
-        
-        mv {output.circlator_dir}/rotated.fasta {output.rotated}
-        
-        printf "### Circlator log output ###\n" >> {log}
-        cat "{wildcards.sample}/circularize/circlator/rotated.log" >> {log}
-        """
-
-
-# Points to the main medaka rule (polish_medaka) above
-rule prepare_medaka_circularize_input:
-    input:
-        "{sample}/circularize/circlator/{sample}_rotated.fasta"
-    output:
-        temp("{sample}/circularize/medaka_input/{sample}_input.fasta")
-    run:
-        source_relpath = os.path.relpath(str(input),os.path.dirname(str(output)))
-        os.symlink(source_relpath,str(output))
-
-
-# Points to the main polypolish rule (polish_polypolish) above
-rule prepare_polypolish_circularize_input:
-    input:
-        "{sample}/circularize/circlator/{sample}_rotated.fasta"
-    output:
-        "{sample}/circularize/polypolish/input/{sample}_input.fasta"
-    run:
-        source_relpath = os.path.relpath(str(input),os.path.dirname(str(output)))
-        os.symlink(source_relpath,str(output))
-
-
-# Determines whether a second round of long vs. short read polishing is performed
-rule finalize_circular_contig_rotation:
-    input:
-        "{sample}/circularize/medaka/{sample}_consensus.fasta" if POLISH_WITH_SHORT_READS == False else "{sample}/circularize/polypolish/{sample}_polypolish.fasta"
-    output:
-        "{sample}/circularize/combine/{sample}_circular.fasta"
-    run:
-        source_relpath = os.path.relpath(str(input),os.path.dirname(str(output)))
-        os.symlink(source_relpath,str(output))
-
-
-rule bypass_circularization:
-    input:
-        "{sample}/circularize/filter/{sample}_linear.fasta"
-    output:
-        "{sample}/circularize/combine/{sample}_linear.fasta"
-    run:
-        source_relpath = os.path.relpath(str(input),os.path.dirname(str(output)))
-        os.symlink(source_relpath,str(output))
-
-
-# Gets the names of all lists in circularize/filter/lists (should be either circular.list or linear.list or both)
-# Then outputs the expected paths of the finalized circular and linear FastA files
-# This function allows the DAG to figure out whether to run the circular / linear specific processing steps
-#   based on the split_circular_and_linear_contigs checkpoint made earlier.
-def aggregate_contigs(wildcards):
-    # TODO - I do not further use this variable, but checkpoints needs to be called to trigger the checkpoint.
-    # Am I doing something wrong?
-    checkpoint_output = checkpoints.split_circular_and_linear_contigs.get(**wildcards).output[0]
-    circularize_lists_path = f"{wildcards.sample}/circularize/filter/lists"
-
-    return expand("{{sample}}/circularize/combine/{{sample}}_{circular_or_linear}.fasta",
-                  circular_or_linear=glob_wildcards(os.path.join(circularize_lists_path, "{i}.list")).i)
-
-
-# TODO - consider sorting contigs by length (or by circular and then by length)
-rule combine_circular_and_linear_contigs:
-    input:
-        aggregate_contigs
-    output:
-        "{sample}/circularize/combine/{sample}_combined.fasta"
-    conda:
-        "../envs/mapping.yaml"
-    shell:
-        """
-        cat {input} | seqtk seq -l 60 > {output}
-        """
-
-
-rule symlink_circularization:
-    input:
-        "{sample}/circularize/combine/{sample}_combined.fasta"
-    output:
-        "{sample}/circularize/{sample}_circularize.fasta"
-    run:
-        source_relpath = os.path.relpath(str(input),os.path.dirname(str(output)))
-        os.symlink(source_relpath,str(output))
-
-
-rule circularize:
-    input:
-        expand("{sample}/circularize/{sample}_circularize.fasta",sample=SAMPLE_NAMES)
-    output:
-        temp(touch("checkpoints/circularize"))
-
-
-# TODO - I might need to remove special characters from strain name to use for locus tag prefix
-# TODO - can I auto-predict genome completeness, names, types, topologies?
-rule run_dfast:
-    input:
-        contigs="{sample}/circularize/{sample}_circularize.fasta",
-        install_finished=os.path.join(DB_DIR_PATH,"checkpoints","dfast_" + VERSION_DFAST)
-    output:
-        dfast_genome = "{sample}/annotation/dfast/{sample}_genome.fna",
-        dfast_proteins = "{sample}/annotation/dfast/{sample}_protein.faa",
-        outdir = directory("{sample}/annotation/dfast")
-    conda:
-        "../envs/annotation_dfast.yaml"
-    log:
-        "{sample}/logs/annotation/annotation_dfast.log"
-    benchmark:
-        "{sample}/benchmarks/annotation/annotation_dfast.txt"
-    params:
-        db=directory(os.path.join(DB_DIR_PATH,"dfast_" + VERSION_DFAST)),
-        strain='{sample}'
-    threads:
-        config.get("threads",1)
-    shell:
-        """
-        dfast --force \
-          --dbroot {params.db} \
-          -g {input.contigs} \
-          -o {output.outdir} \
-          --strain {params.strain} \
-          --locus_tag_prefix {params.strain} \
-          --cpu {threads} > {log} 2>&1
-         # --complete t \
-         # --seq_names "Chromosome,unnamed" \
-         # --seq_types "chromosome,plasmid" \
-         # --seq_topologies "circular,circular" 
-         
-         mv {output.outdir}/genome.fna {output.dfast_genome}
-         mv {output.outdir}/protein.faa {output.dfast_proteins}
-         """
-
-
-# TODO - add option to control whether --dbmem flag is set (uses more RAM but does faster analysis)
-rule run_eggnog:
-    input:
-        protein="{sample}/annotation/dfast/{sample}_protein.faa",
-        install_finished=os.path.join(DB_DIR_PATH,"checkpoints","eggnog_" + VERSION_EGGNOG)
-    output:
-        eggnog_annotations="{sample}/annotation/eggnog/{sample}.emapper.annotations",
-        outdir= directory("{sample}/annotation/eggnog")
-    conda:
-        "../envs/eggnog.yaml"
-    log:
-        "{sample}/logs/annotation/eggnog.log"
-    benchmark:
-        "{sample}/benchmarks/annotation/eggnog.txt"
-    params:
-        prefix='{sample}',
-        db=directory(os.path.join(DB_DIR_PATH,"eggnog_" + VERSION_EGGNOG)),
-        sensmode=config.get("eggnog_sensmode"),
-        search_tool=config.get('eggnog_search_tool')
-    threads:
-        config.get("threads",1)
-    shell:
-        """
-        mkdir -p {output.outdir}/tmp
-        emapper.py --cpu {threads} -i {input.protein} --itype proteins -m {params.search_tool} \
-          --sensmode {params.sensmode} --dbmem --output eggnog --output_dir {output.outdir} \
-          --temp_dir {output.outdir}/tmp --output {params.prefix} \
-          --data_dir {params.db} --override > {log} 2>&1
-        rm -r {output.outdir}/tmp
-        """
-
-
-rule run_gtdbtk:
-    input:
-        genome="{sample}/annotation/dfast/{sample}_genome.fna",
-        setup_finished=os.path.join(DB_DIR_PATH,"checkpoints","GTDB_" + VERSION_GTDB_COMPLETE + "_validate"),
-        ref_msh_file=os.path.join(DB_DIR_PATH,"GTDB_" + VERSION_GTDB_COMPLETE + '_mash','gtdb_ref_sketch.msh')
-    output:
-        batchfile=temp("{sample}/annotation/gtdbtk/batchfile.tsv"),
-        annotation="{sample}/annotation/gtdbtk/{sample}_gtdbtk.summary.tsv",
-        outdir=directory("{sample}/annotation/gtdbtk/run_files")
-    conda:
-        "../envs/gtdbtk.yaml"
-    log:
-        "{sample}/logs/annotation/gtdbtk.log"
-    benchmark:
-        "{sample}/benchmarks/annotation/gtdbtk.txt"
-    params:
-        db_dir=directory(os.path.join(DB_DIR_PATH,"GTDB_" + VERSION_GTDB_COMPLETE)),
-        genome_id='{sample}', # Get sample name from wildcards.
-        gtdbtk_mode="--full_tree" if config.get("gtdbtk_mode") == "full_tree" else ""
-    threads:
-        config.get("threads",1)
-    shell:
-        """
-        printf "{input.genome}\t{params.genome_id}\n" > {output.batchfile}
-        GTDBTK_DATA_PATH={params.db_dir} \
-        gtdbtk classify_wf --batchfile {output.batchfile} --out_dir {output.outdir} {params.gtdbtk_mode} \
-          --mash_db {input.ref_msh_file} --cpus {threads} --pplacer_cpus {threads} > {log} 2>&1
-        head -n 1 {output.outdir}/gtdbtk.*.summary.tsv | sort -u > {output.annotation}
-        tail -n +2 {output.outdir}/gtdbtk.*.summary.tsv >> {output.annotation}
-        """
-
-rule run_checkm2:
-    input:
-        genome="{sample}/annotation/dfast/{sample}_genome.fna",
-        install_finished=os.path.join(DB_DIR_PATH,"checkpoints","checkm2")
-    output:
-        quality_report="{sample}/annotation/checkm/{sample}_checkm_quality_report.tsv",
-        outdir=directory("{sample}/annotation/checkm/")
-    log:
-        "{sample}/logs/annotation/checkm.log"
-    benchmark:
-        "{sample}/benchmarks/annotation/checkm.txt"
-    conda:
-        "../envs/checkm2.yaml"
-    params:
-        db=directory(os.path.join(DB_DIR_PATH,"checkm2"))
-    threads:
-        config.get("threads",1)
-    shell:
-        """
-        mkdir -p {output.outdir}
-        checkm2 predict --threads {threads} --input {input.genome} --output-directory {output.outdir} > {log} 2>&1
-        mv {output.outdir}/quality_report.tsv {output.quality_report}
-        """
-
-
-if POLISH_WITH_SHORT_READS == True:
-
-    # TODO - clarify name compared to previous mapping step
-    rule calculate_final_short_read_coverage:
-        input:
-            qc_short_r1 = "{sample}/qc/{sample}_qc_R1.fastq.gz",
-            qc_short_r2 = "{sample}/qc/{sample}_qc_R2.fastq.gz",
-            dfast_genome = "{sample}/annotation/dfast/{sample}_genome.fna"
-        output:
-            mapping="{sample}/annotation/coverage/{sample}_short_read.bam",
-            index="{sample}/annotation/coverage/{sample}_short_read.bam.bai",
-            coverage="{sample}/annotation/coverage/{sample}_short_read_coverage.tsv"
-        conda:
-            "../envs/mapping.yaml"
-        log:
-            "{sample}/logs/annotation/calculate_final_short_read_coverage.log"
-        benchmark:
-            "{sample}/benchmarks/annotation/calculate_final_short_read_coverage.txt"
-        threads:
-            config.get("threads",1)
-        resources:
-            mem=int(config.get("memory") / config.get("threads",1))
-        shell:
-            """
-            bwa index {input.dfast_genome} 2> {log}
-            bwa mem -t {threads} {input.dfast_genome} {input.qc_short_r1} {input.qc_short_r2} 2>> {log} | \
-              samtools view -b -@ {threads} 2>> {log} | \
-              samtools sort -@ {threads} -m {resources.mem}G 2>> {log} \
-              > {output.mapping}
-            samtools index -@ {threads} {output.mapping}
-            samtools coverage {output.mapping} > {output.coverage}
-            """
-
-
-rule calculate_final_long_read_coverage:
-    input:
-        contigs="{sample}/annotation/dfast/{sample}_genome.fna",
-        qc_long_reads="{sample}/qc/{sample}_qc_long.fastq.gz"
-    output:
-        mapping="{sample}/annotation/coverage/{sample}_long_read.bam",
-        index="{sample}/annotation/coverage/{sample}_long_read.bam.bai",
-        coverage="{sample}/annotation/coverage/{sample}_long_read_coverage.tsv"
-    conda:
-        "../envs/mapping.yaml"
-    log:
-        "{sample}/logs/annotation/calculate_final_long_read_coverage.log"
-    benchmark:
-        "{sample}/benchmarks/annotation/calculate_final_long_read_coverage.txt"
-    threads:
-        config.get("threads",1)
-    resources:
-        mem=int(config.get("memory") / config.get("threads",1))
-    shell:
-        """
-        minimap2 -t {threads} -ax map-ont {input.contigs} {input.qc_long_reads} 2> {log} | \
-          samtools view -b -@ {threads} 2>> {log} | \
-          samtools sort -@ {threads} -m {resources.mem}G 2>> {log} \
-          > {output.mapping}
-        samtools index -@ {threads} {output.mapping}
-        samtools coverage {output.mapping} > {output.coverage}
-        """
-
-
-rule symlink_logs:
-    input:
-        long_read_coverage="{sample}/annotation/coverage/{sample}_long_read_coverage.tsv",
-    output:
-        logs=temp(directory("{sample}/annotation/logs")),
-        stats=temp(directory("{sample}/annotation/stats"))
-    params:
-        logs="{sample}/logs",
-        stats="{sample}/stats"
-    run:
-        source_relpath = os.path.relpath(str(params.logs),os.path.dirname(str(output.logs)))
-        os.symlink(source_relpath, str(output.logs))
-
-        source_relpath = os.path.relpath(str(params.stats),os.path.dirname(str(output.stats)))
-        os.symlink(source_relpath, str(output.stats))
-
-
-# TODO - can I remove the use of cd?
-# TODO - I currently avoid writing to the log directory during zip because the folder is being zipped,
-#        but the resulting code seems a bit unnatural
-rule summarize_annotation:
-    input:
-        "{sample}/annotation/dfast/{sample}_genome.fna",
-        "{sample}/annotation/eggnog/{sample}.emapper.annotations",
-        "{sample}/annotation/gtdbtk/{sample}_gtdbtk.summary.tsv",
-        "{sample}/annotation/checkm/",
-        expand("{{sample}}/annotation/coverage/{{sample}}_{type}_coverage.tsv",
-            type=["short_read", "long_read"] if POLISH_WITH_SHORT_READS == True else ["long_read"]),
-        "{sample}/annotation/logs",
-        "{sample}/annotation/stats"
-    output:
-        "{sample}/{sample}_annotation_summary.zip"
-    log:
-        "{sample}/logs/annotation/summarize_annotation.log"
-    params:
-        zipdir="{sample}/annotation"
-    shell:
-        """
-        cd {params.zipdir}
-        zip -r ../../{output} * -x \*.bam\* gtdbtk/run_files/\* > "../../summarize_annotation.log" 2>&1
-        cd ../../
-        mv "summarize_annotation.log" {log}
-        """
-
-
-rule annotation:
-    input:
-        expand("{sample}/{sample}_annotation_summary.zip",sample=SAMPLE_NAMES),
-    output:
-        temp(touch("checkpoints/annotation"))
-
-=======
 # Include various modules.
 include: './qc.smk'
 include: './assembly.smk'
 include: './polish.smk'
 include: './circularize.smk'
 include: './annotation.smk'
->>>>>>> 554d74d7
 
 # TODO - add nice summaries of reads removed during QC, polishing stats, assembly stats, circular vs. non.
 #        These aren't in the final ZIP summary at the moment.