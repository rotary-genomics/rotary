#!/usr/bin/env python
# repair.py
# Fixes ends of circular contigs produced by Flye
# Copyright Jackson M. Tsuji and Lee H. Bergstrand 2023

import argparse
import logging
import os
import shlex
import shutil
import subprocess
import sys

import pandas as pd
from Bio import SeqIO

# GLOBAL VARIABLES
DEPENDENCY_NAMES = ['flye', 'minimap2', 'samtools', 'circlator']

# Set up the logger
logger = logging.getLogger(__name__)
formatter = logging.Formatter('[ %(asctime)s ]: %(levelname)s: %(funcName)s: %(message)s', datefmt='%Y-%m-%d %H:%M:%S')
stream_handler = logging.StreamHandler()
stream_handler.setFormatter(formatter)
logger.addHandler(stream_handler)


def main():
    """
    Collects input arguments and runs the end repair workflow
    """

    """
    When installing through pip with pyprojects.toml a new python script is generated
    that calls main() out of rotary.py. Run parser inside main() so it can be called
    externally as a function.
    """
    parser = parse_cli()
    args = parser.parse_args()

    # Startup checks
    if args.verbose is True:
        logger.setLevel(logging.DEBUG)
    else:
        logger.setLevel(logging.INFO)

    # Check output dir
    output_dir_exists = os.path.isdir(args.output_dir)

    if (output_dir_exists is True) & (args.overwrite is False):

        logger.error(f'Output directory already exists: "{args.output_dir}". Will not continue. Set the '
                     f'--overwrite flag at your own risk if you want to use an existing directory.')
        sys.exit(1)

    os.makedirs(args.output_dir, exist_ok=True)

    # Start log file in the output dir
    file_handler = logging.FileHandler(filename=os.path.join(args.output_dir, 'repaired.log'), mode='w')
    file_handler.setFormatter(formatter)
    logger.addHandler(file_handler)

    # Check dependencies
    dependency_paths = []
    for dependency_name in DEPENDENCY_NAMES:
        dependency_paths.append(check_dependency(dependency_name))

    dependency_dict = dict(zip(DEPENDENCY_NAMES, dependency_paths))

    # Parse some command line inputs further
    assembly_info_type = 'custom' if args.custom_assembly_info_file is True else 'flye'
    # TODO - improve error handling if a string is provided instead of a real length
    length_thresholds = [int(x) for x in args.length_thresholds.split(',')]
    cli_tool_settings_dict = {'flye_read_mode': args.flye_read_mode,
                              'flye_read_error': args.flye_read_error,
                              'circlator_min_id': args.circlator_min_id,
                              'circlator_min_length': args.circlator_min_length,
                              'circlator_ref_end': args.circlator_ref_end,
                              'circlator_reassemble_end': args.circlator_reassemble_end}
    threads_mem_mb = int(args.threads_mem * 1024)

    # Startup messages
    logger.info('Running ' + os.path.basename(sys.argv[0]))
    logger.debug('### SETTINGS ###')
    logger.debug(f'Long read filepath: {args.long_read_filepath}')
    logger.debug(f'Assembly FastA filepath: {args.assembly_fasta_filepath}')
    logger.debug(f'Assembly info filepath: {args.assembly_info_filepath}')
    logger.debug(f'Use a custom assembly info file: {args.custom_assembly_info_file}')
    logger.debug(f'Output directory: {args.output_dir}')
    logger.debug(f'Overwrite output dir if needed?: {args.overwrite}')
    logger.debug(f'Length thresholds to test (bp): {length_thresholds}')
    logger.debug(f'Keep going if some contigs cannot be re-circularized?: {args.keep_going_with_failed_contigs}')
    logger.debug(f'Flye read mode: {cli_tool_settings_dict["flye_read_mode"]}')
    logger.debug(f'Flye read error: {cli_tool_settings_dict["flye_read_error"]}')
    logger.debug(f'Circlator min. ID: {cli_tool_settings_dict["circlator_min_id"]}')
    logger.debug(f'Circlator min. length: {cli_tool_settings_dict["circlator_min_length"]}')
    logger.debug(f'Circlator ref. end: {cli_tool_settings_dict["circlator_ref_end"]}')
    logger.debug(f'Circlator reassembly end: {cli_tool_settings_dict["circlator_reassemble_end"]}')
    logger.debug(f'Threads: {args.threads}')
    logger.debug(f'Memory per thread (GB = MB): {args.threads_mem} = {threads_mem_mb}')
    logger.debug(f'Verbose logging: {args.verbose}')
    logger.debug('### DEPENDENCIES ###')
    for key, value in dependency_dict.items():
        logger.debug(f'{key}: {value}')
    logger.debug('################')

    # Record a warning if the output dir was already there before the script started
    if output_dir_exists is True:
        logger.warning(f'Output directory already exists: "{args.output_dir}". Files may be overwritten.')

    run_end_repair(args.long_read_filepath, args.assembly_fasta_filepath, args.assembly_info_filepath,
                   assembly_info_type, args.output_dir, length_thresholds, args.keep_going_with_failed_contigs,
                   cli_tool_settings_dict, args.threads, threads_mem_mb)

    logger.info(os.path.basename(sys.argv[0]) + ': done.')


def check_dependency(dependency_name: str):
    """
    Checks if a required shell dependency is present
    :param dependency_name: name of the dependency
    :return: path to the dependency
    """

    dependency_path = shutil.which(dependency_name)

    if dependency_path is None:

        logger.error(f'Dependency not found: {dependency_name}')
        raise RuntimeError

    return dependency_path


def parse_assembly_info_file(assembly_info_filepath: str, info_type: str, return_type: str = 'circular'):
    """
    List circular and linear contigs from a Flye (or custom format) assembly info file
    :param assembly_info_filepath: path to assembly_info.txt output by Flye
    :param info_type: whether the info file is in 'flye' format or is a 'custom' format.
                      'flye' format refers to the 'assembly_info.txt' format output by Flye after a successful assembly.
                      'custom' info files are tab-separated, have no headers, and have two columns: contig name and
                      contig type, either 'circular' or 'linear'.
    :param return_type: whether to return a list of 'circular' or 'linear' contigs
    :return: list of contig names (either circular or linear depending on return_type)
    """

    if info_type == 'flye':

        logger.debug('Loading Flye-format assembly info file')

        assembly_info = pd.read_csv(assembly_info_filepath, sep='\t')

        circular_contigs = assembly_info[assembly_info['circ.'] == 'Y'][['#seq_name', 'length', 'circ.']]
        linear_contigs = assembly_info[assembly_info['circ.'] == 'N'][['#seq_name', 'length', 'circ.']]

    elif info_type == 'custom':

        logger.debug('Loading custom format assembly info file')

        assembly_info = pd.read_csv(assembly_info_filepath, sep='\t', header=None)
        assembly_info.columns = ['#seq_name', 'status']

        expected_statuses = {'circular', 'linear'}
        actual_statuses = set(assembly_info['status'])
        unexpected_statuses = actual_statuses.difference(expected_statuses)

        if len(unexpected_statuses) != 0:
            logger.warning(f'Some entries in the assembly info file had unexpected contig status names, i.e.: '
                           f'{", ".join(unexpected_statuses)}')
            logger.warning('These entries will be treated as linear contigs... they will not be rotated and will be '
                           'returned as-is at the end of the script. Please make sure you did not make a typo or '
                           'include a header for your custom assembly info file.')

        circular_contigs = assembly_info[assembly_info['status'] == 'circular']
        linear_contigs = assembly_info[assembly_info['status'] != 'circular']

    else:

        logger.error(f'Assembly info file format should be "flye" or "custom"; you provided {info_type}')
        raise ValueError

    # Check for duplicate sequence IDs
    if assembly_info['#seq_name'].drop_duplicates().shape[0] < assembly_info['#seq_name'].shape[0]:
        duplicated_ids = set(assembly_info['#seq_name'][assembly_info['#seq_name'].duplicated() == True])

        logger.error(f'Some sequence IDs are duplicated in the input assembly info file: {", ".join(duplicated_ids)}')
        raise RuntimeError

    if return_type == 'circular':

        output_list = list(circular_contigs['#seq_name'])
        logger.debug(f'Found {len(output_list)} circular sequences')

    elif return_type == 'linear':

        output_list = list(linear_contigs['#seq_name'])
        logger.debug(f'Found {len(output_list)} linear sequences')

    else:

        logger.error(f'Return_type must be "circular" or "linear"; you provided "{return_type}"')
        raise RuntimeError

    return output_list


def subset_sequences(input_fasta_filepath: str, subset_sequence_ids: list):
    """
    Given an input FastA file, subsets the file to the provided sequence IDs
    :param input_fasta_filepath: Path to the input FastA file
    :param subset_sequence_ids: list of the names of sequences to keep. If any names in the list are not in the
                                input file, the function will not return anything for those names. The function will
                                raise an error if any duplicate sequence names are detected in the input FastA file.
    :return: generator of a SeqRecord object for the subset sequences
    """

    sequence_names = []

    # Get the original (pre-stitched) contig sequence as a SeqRecord
    with open(input_fasta_filepath) as fasta_handle:

        for record in SeqIO.parse(fasta_handle, 'fasta'):

            sequence_names.append(record.name)

            if record.name in subset_sequence_ids:

                yield record

    # Raise an error if there are duplicate sequence names
    if len(set(sequence_names)) < len(sequence_names):
        sequence_names_series = pd.Series(sequence_names)
        duplicates_names = set(sequence_names_series[sequence_names_series.duplicated() == True])

        logger.error(f'Duplicate sequence IDs were detected in the input FastA file "{input_fasta_filepath}": '
                     f'{", ".join(duplicates_names)}')
        raise RuntimeError


def set_write_mode(append_log: bool):
    """
    Converts the boolean append_log to 'w' or 'a' write modes
    :param append_log: boolean of whether to append to an existing log file (True) or to overwrite an existing log
                       file (False)
    :return: string of either 'a' (append mode) or 'w' (write mode)
    """

    if append_log is True:
        write_mode = 'a'

    elif append_log is False:
        write_mode = 'w'

    else:

        logger.error(f'append_log should be a boolean True or False; you provided {append_log}')
        raise ValueError

    return write_mode


def generate_bed_file(contig_seqrecord: SeqIO.SeqRecord, bed_filepath: str, length_threshold: int = 100000):
    """
    Generates a BED file for a desired region around the ends of a contig
    :param contig_seqrecord: SeqRecord of the contig
    :param bed_filepath: desired output filepath for the BED file
    :param length_threshold: length (bp) around the contig end to target in the BED file.
                             Half of this length will be returned around each end of the contig.
    :return: writes the BED file to the bed_filepath
    """

    contig_name = contig_seqrecord.name
    contig_length = len(contig_seqrecord.seq)

    logger.debug('Making BED file with end proximity threshold of ' + str(length_threshold))

    if contig_length < length_threshold:
        logger.warning(f'Contig length ({contig_length}) is less than the supplied length threshold '
                       f'({length_threshold}), so the BED file will be for the whole contig.')

        contigs = [contig_name]
        starts = [0]
        stops = [contig_length]

    else:
        half_threshold = int(length_threshold / 2)

        contigs = [contig_name, contig_name]
        starts = [0, contig_length - half_threshold]
        stops = [half_threshold, contig_length]

    end_regions = pd.DataFrame({'contig': contigs, 'start': starts, 'stop': stops})

    end_regions.to_csv(bed_filepath, sep='\t', header=None, index=False)


def map_long_reads(contig_filepath: str, long_read_filepath: str, output_bam_filepath: str, log_filepath: str,
                   append_log: bool = True, threads: int = 1, threads_mem_mb: float = 1):
    """
    Maps long reads (via minimap2) to contigs and sorts/indexes the resulting BAM file
    :param contig_filepath: path to the FastA file containing the reference contigs
    :param long_read_filepath: path to the FastQ file containing long reads to map (compressed is OK)
    :param output_bam_filepath: path to the BAM file to be saved
    :param log_filepath: path to the log file to be saved
    :param append_log: whether the log should append to an existing file (True) or overwrite an existing file (False);
                       this setting is only relevant if the log file at log_filepath already exists
    :param threads: number of threads to use for read mapping
    :param threads_mem_mb: memory in MB per thread (to use for samtools); must be an integer
    :return: output_bam_filepath and log_filepath are saved to disk
    """

    write_mode = set_write_mode(append_log)

    with open(log_filepath, write_mode) as logfile_handle:
        with open(output_bam_filepath, 'w') as bam_handle:
            # TODO - add support for different flags like -ax for pacbio
<<<<<<< HEAD
            minimap_args = ['minimap2', '-t', str(threads), '-ax', 'map-ont', contig_filepath, long_read_filepath]
            logger.debug(f'{shlex.join(minimap_args)} | \\')
            minimap = subprocess.run(minimap_args, check=True, stdout=subprocess.PIPE, stderr=logfile_handle)

            samtools_view_args = ['samtools', 'view', '-b', '-@', str(threads)]
            logger.debug(f'{shlex.join(samtools_view_args)} | \\')
            samtools_view = subprocess.run(samtools_view_args, check=True, input=minimap.stdout,
                                           stdout=subprocess.PIPE, stderr=logfile_handle)

            samtools_sort_args = ['samtools', 'sort', '-@', str(threads), '-m', f'{threads_mem_mb}M']
            logger.debug(shlex.join(samtools_sort_args))
            subprocess.run(samtools_sort_args, check=True, input=samtools_view.stdout,
                           stdout=bam_handle, stderr=logfile_handle)

        samtools_index_args = ['samtools', 'index', '-@', str(threads), output_bam_filepath]
        logger.debug(shlex.join(samtools_index_args))
        subprocess.run(samtools_index_args, check=True, stderr=logfile_handle)
=======
            minimap_args = [dependency_dict['minimap2'], '-t', str(threads), '-ax', 'map-ont', contig_filepath,
                            long_read_filepath]
            minimap = run_pipeline_subcommand(command_args=minimap_args, stdout=subprocess.PIPE, stderr=logfile_handle)

            samtools_view_args = [dependency_dict['samtools'], 'view', '-b', '-@', str(threads)]
            samtools_view = run_pipeline_subcommand(command_args=samtools_view_args, stdin=minimap, stdout=subprocess.PIPE,
                                                    stderr=logfile_handle)

            samtools_sort_args = [dependency_dict['samtools'], 'sort', '-@', str(threads), '-m', f'{threads_mem_mb}M']
            run_pipeline_subcommand(command_args=samtools_sort_args, stdin=samtools_view, stdout=bam_handle,
                                    stderr=logfile_handle)

        samtools_index_args = [dependency_dict['samtools'], 'index', '-@', str(threads), output_bam_filepath]
        run_pipeline_subcommand(command_args=samtools_index_args, stderr=logfile_handle)
>>>>>>> 519c5f3a

    logger.debug('Read mapping finished')


def run_pipeline_subcommand(command_args, stdin=None, stdout=None, stderr=None, check=True):
    """
    Wrapper function for running subcommands.

    :param command_args: The command line arguments of the subcommand (e.g., ['samtools', '-h'])
    :param stdin: A subprocess.PIPE or None if stdin is not to be used.
    :param stdout: Where to send stdout or None if stdout is not to be used.
    :param stderr: Where to send stderr or None if stderr is not to be used.
    :param check: Cause a runtime error if the subcommand fails.
    :return: The output of the subcommand.
    """
    logger.debug(shlex.join(command_args))

    if stdin:
        stdin = stdin.stdout

    return subprocess.run(command_args, check=check, input=stdin, stdout=stdout, stderr=stderr)


def subset_reads_from_bam(bam_filepath: str, bed_filepath: str, subset_fastq_filepath: str, log_filepath: str,
                          append_log: bool = True, threads: int = 1):
    """
    Subsets reads from a BAM file that were mapped to regions defined in a BED file; saves reads to a FastQ file
    :param bam_filepath: path to a BAM file containing reads mapped to a reference; BAM needs to be sorted and indexed
    :param bed_filepath: path to a BED file containing the regions of reference contigs to subset reads for
    :param subset_fastq_filepath: path to the FastQ file to be saved (.fastq.gz extension saves as Gzipped FastQ)
    :param log_filepath: path to the log file to be saved
    :param append_log: whether the log should append to an existing file (True) or overwrite an existing file (False);
                       this setting is only relevant if the log file at log_filepath already exists
    :param threads: number of threads to use for read mapping
    :return: subset_fastq_filepath is saved to disk
    """

    write_mode = set_write_mode(append_log)

    with open(log_filepath, write_mode) as logfile_handle:

        # TODO - consider adding option to split long reads in half if they go around a short circular contig,
        #  like in circlator
<<<<<<< HEAD
        samtools_view_args = ['samtools', 'view', '-@', str(threads), '-L', bed_filepath, '-b', bam_filepath]
        logger.debug(f'{shlex.join(samtools_view_args)} | \\')
        samtools_view = subprocess.run(samtools_view_args, check=True, stdout=subprocess.PIPE, stderr=logfile_handle)

        samtools_fastq_args = ['samtools', 'fastq', '-0', subset_fastq_filepath, '-n', '-@', str(threads)]
        logger.debug(shlex.join(samtools_fastq_args))
        subprocess.run(samtools_fastq_args, check=True, input=samtools_view.stdout, stderr=logfile_handle)
=======
        samtools_view_args = [dependency_dict['samtools'], 'view', '-@', str(threads), '-L', bed_filepath, '-b',
                              bam_filepath]
        samtools_view = run_pipeline_subcommand(command_args=samtools_view_args, stdout=subprocess.PIPE,
                                                stderr=logfile_handle)

        samtools_fastq_args = [dependency_dict['samtools'], 'fastq', '-0', subset_fastq_filepath, '-n', '-@',
                               str(threads)]
        run_pipeline_subcommand(command_args=samtools_fastq_args, stdin=samtools_view, stderr=logfile_handle)
>>>>>>> 519c5f3a


def run_flye(fastq_filepath: str, flye_outdir: str, flye_read_mode: str, flye_read_error: float, log_filepath: str,
             append_log: bool = True, threads: int = 1):
    """
    Runs Flye to assemble the reads in the input FastQ file. This function allows Flye to fail without raising an error
    :param fastq_filepath: path to a FastQ file containing the input reads (gzipped is OK)
    :param flye_outdir: directory to save Flye output to
    :param flye_read_mode: type of long reads, either 'nano-raw' or 'nano-hq'
    :param flye_read_error: expected error rate of reads as a proportion; specify 0 to use default Flye settings
    :param log_filepath: path to the log file to be saved
    :param append_log: whether the log should append to an existing file (True) or overwrite an existing file (False);
                       this setting is only relevant if the log file at log_filepath already exists
    :param threads: number of threads to use for read mapping
    :return: return code of Flye (0 if it finished successfully).
    """

    write_mode = set_write_mode(append_log)

    # TODO - add support for PacBio reads
    if (flye_read_mode != 'nano-raw') & (flye_read_mode != 'nano-hq'):

        logger.error(f'flye_read_mode must be "nano-raw" or "nano-hq"; you provided {flye_read_mode}')
        raise ValueError

    flye_args = ['flye', f'--{flye_read_mode}', fastq_filepath, '-o', flye_outdir, '-t', str(threads)]

    if flye_read_error != 0:

        flye_args.append('--read_error')
        flye_args.append(flye_read_error)

    with open(log_filepath, write_mode) as logfile_handle:

        flye_run = run_pipeline_subcommand(command_args=flye_args, check=False, stderr=logfile_handle)

    if flye_run.returncode != 0:

        logger.warning(f'Flye did not finish successfully; see log for details at "{log_filepath}"')

    return flye_run.returncode


def run_circlator_merge(circular_contig_filepath: str, patch_contig_filepath: str, merge_outdir: str,
                        circlator_min_id: float, circlator_min_length: int, circlator_ref_end: int,
                        circlator_reassemble_end: int, log_filepath: str, append_log: bool = True):
    """
    Runs the 'circlator merge' module to stitch a gap-spanning contig onto the ends of a circular contig to confirm and
    repair the circularization of the contig

    :param circular_contig_filepath: path to a FastA file containing the original (non-stitched) circular contig
    :param patch_contig_filepath: path to a FastA file containing a linear contig that should span the 'ends' of the
                                  circular contig
    :param merge_outdir: directory to save circlator merge output to
    :param circlator_min_id: Percent identity threshold for circlator merge to stitch the contigs
    :param circlator_min_length: Minimum required overlap (bp) between the circular contig and the patch contig
    :param circlator_ref_end: Minimum distance (bp) between end of circular contig and the nucmer hit
    :param circlator_reassemble_end: Minimum distance (bp) between end of patch contig and the nucmer hit
    :param log_filepath: path to the log file to be saved
    :param append_log: whether the log should append to an existing file (True) or overwrite an existing file (False);
                       this setting is only relevant if the log file at log_filepath already exists
    :return: circlator merge output is saved to disk at merge_outdir
    """

    write_mode = set_write_mode(append_log)

    os.makedirs(merge_outdir, exist_ok=True)

    with open(log_filepath, write_mode) as logfile_handle:

<<<<<<< HEAD
        circlator_merge_args = ['circlator', 'merge', '--verbose', '--min_id', str(circlator_min_id), '--min_length',
                                str(circlator_min_length), '--ref_end', str(circlator_ref_end), '--reassemble_end',
                                str(circlator_reassemble_end), circular_contig_filepath, patch_contig_filepath,
                                os.path.join(merge_outdir, 'merge')]
        logger.debug(shlex.join(circlator_merge_args))
        subprocess.run(circlator_merge_args, check=True, stdout=logfile_handle, stderr=subprocess.STDOUT)
=======
        circlator_merge_args = [dependency_dict['circlator'], 'merge', '--verbose', '--min_id', str(circlator_min_id),
                                '--min_length', str(circlator_min_length), '--ref_end', str(circlator_ref_end),
                                '--reassemble_end', str(circlator_reassemble_end), circular_contig_filepath,
                                patch_contig_filepath, os.path.join(merge_outdir, 'merge')]
        run_pipeline_subcommand(command_args=circlator_merge_args, stdout=logfile_handle, stderr=subprocess.STDOUT)
>>>>>>> 519c5f3a


def check_circlator_success(circlator_logfile: str):
    """
    Checks the circlator log file to see if contig stitching was successful
    :param circlator_logfile: path to the circlator log file
    :return: Boolean of whether the contigs were successfully stitched or not
    """

    logger.debug('Loading circlator logfile')
    circlator_info = pd.read_csv(circlator_logfile, sep='\t')[['#Contig', 'circularised']]

    # TODO: I think I might be able to safely just look for if the sum is 1 (>1 might mean something odd happened)
    # If a row is '1', it means it was stitched properly, but if '0', it means it was not stitched.
    # So if all rows are 1 (i.e., the sum of rows / # of rows is 1), it means everything was stitched properly.
    if circlator_info['circularised'].sum() / circlator_info.shape[0] == 1:

        logger.debug('Everything is stitched.')
        result = True

    elif circlator_info['circularised'].sum() >= 0:

        logger.debug('Not everything is stitched.')
        result = False

    else:

        logger.error('File processing error. # of non-stitched contigs is not >=0. Exiting...')
        raise RuntimeError

    return result


def rotate_contig_to_midpoint(contig_fasta_filepath: str, output_filepath: str, append: bool = False):
    """
    Rotates an input (circular) contig to its approximate midpoint
    :param contig_fasta_filepath: path to a FastA file containing a single circular contig
    :param output_filepath: path where the FastA file containing the output rotated contig should be saved
    :param append: whether to append the output FastA onto an existing file (True) or overwrite (False)
    :return: writes FastA file to output_filepath, 60 bp per line
    """

    write_mode = set_write_mode(append)

    contig_count = 0

    with open(contig_fasta_filepath) as fasta_handle:
        for record in SeqIO.parse(fasta_handle, 'fasta'):

            if contig_count == 0:
                contig_record = record

            elif contig_count > 0:
                logger.error('More than one contig in input FastA file')
                raise RuntimeError

            contig_count = contig_count + 1

    contig_length = len(contig_record.seq)
    contig_midpoint = int(contig_length / 2)

    logger.debug(f'Rotating contig to midpoint at {contig_midpoint} bp')
    contig_sequence_rotated_front = contig_record.seq[contig_midpoint:contig_length]
    contig_sequence_rotated_back = contig_record.seq[0:contig_midpoint]
    contig_sequence_rotated = contig_sequence_rotated_front + contig_sequence_rotated_back

    # Update SeqRecord
    contig_record.seq = contig_sequence_rotated
    contig_record.description = contig_record.name  # trim off description

    # Write
    with open(output_filepath, write_mode) as output_handle:
        SeqIO.write(contig_record, output_handle, 'fasta')


def link_contig_ends(contig_record: SeqIO.SeqRecord, bam_filepath: str, length_outdir: str, length_threshold: int,
                     cli_tool_settings_dict: dict, verbose_logfile: str, threads: int = 1):
    """
    Attempt to stitch the ends of an input circular contig via assembling reads mapped within x bp of the contig ends

    :param contig_record: SeqRecord of the circular contig
    :param bam_filepath: path to a BAM file with mapping information of long reads to the contig (it is OK if this file
                         also contains mappings to other contigs outside the contig of interest)
    :param length_outdir: output directory for the analysis; will be created by the function, although it can exist
                          before the function is run
    :param length_threshold: bp region around the contig ends to subset for the assembly (half of this distance will be
                             targeted from each contig end)
    :param cli_tool_settings_dict: dictionary containing the following CLI tool settings, as defined in main(), as keys:
                                   flye_read_mode, flye_read_error, circlator_min_id, circlator_min_length,
                                   circlator_ref_end, circlator_reassemble_end
    :param verbose_logfile: path to a log file where shell script logs will be saved
    :param threads: parallel processor threads to use for the analysis
    :return: exit status code for Flye
    """

    # Define folder and file names
    bed_filepath = os.path.join(length_outdir, 'ends.bed')
    ends_fastq_filepath = os.path.join(length_outdir, 'ends.fastq.gz')
    flye_length_outdir = os.path.join(length_outdir, 'assembly')
    merge_dir = os.path.join(length_outdir, 'merge')

    os.makedirs(length_outdir, exist_ok=True)

    # Get reads for the selected region around the contig ends
    generate_bed_file(contig_record, bed_filepath, length_threshold=length_threshold)
    subset_reads_from_bam(bam_filepath=bam_filepath, bed_filepath=bed_filepath,
                          subset_fastq_filepath=ends_fastq_filepath, log_filepath=verbose_logfile,
                          append_log=True, threads=threads)

    # Assemble the reads to get (hopefully) a joined contig end
    flye_exit_status = run_flye(fastq_filepath=ends_fastq_filepath, flye_outdir=flye_length_outdir,
                                flye_read_mode=cli_tool_settings_dict['flye_read_mode'],
                                flye_read_error=cli_tool_settings_dict['flye_read_error'],
                                log_filepath=verbose_logfile, append_log=True,
                                threads=threads)

    if flye_exit_status == 0:

        # Write the original contig sequence to a file
        circular_contig_filepath = os.path.join(length_outdir, 'original.fasta')

        with open(circular_contig_filepath, 'w') as output_handle:
            SeqIO.write(contig_record, output_handle, 'fasta')

        # Stitch the joined contig end onto the original assembly
        # TODO - sometimes small contigs are already rotated far from original origin. Stitch point is
        #        hard to find. Does circlator report stitch point?
        run_circlator_merge(circular_contig_filepath=circular_contig_filepath,
                            patch_contig_filepath=os.path.join(flye_length_outdir, 'assembly.fasta'),
                            merge_outdir=merge_dir, circlator_min_id=cli_tool_settings_dict['circlator_min_id'],
                            circlator_min_length=cli_tool_settings_dict['circlator_min_length'],
                            circlator_ref_end=cli_tool_settings_dict['circlator_ref_end'],
                            circlator_reassemble_end=cli_tool_settings_dict['circlator_reassemble_end'],
                            log_filepath=verbose_logfile, append_log=True)

    else:
        logger.warning('Flye assembly FAILED')

    return flye_exit_status


def iterate_linking_contig_ends(contig_record: SeqIO.SeqRecord, bam_filepath: str, linking_outdir: str,
                                length_thresholds: list, cli_tool_settings_dict: dict, verbose_logfile: str,
                                threads: int = 1):
    """
    Iterate link_contig_ends to try to stitch the ends of a circular contig using multiple length thresholds

    :param contig_record: SeqRecord of the circular contig
    :param bam_filepath: path to a BAM file with mapping information of long reads to the contig (it is OK if this file
                         also contains mappings to other contigs outside the contig of interest)
    :param linking_outdir: output directory for the analysis; will be created by the function, although it can exist
                           before the function is run
    :param length_thresholds: list of bp regions around the contig ends to attempt to subset for the assembly
    :param cli_tool_settings_dict: dictionary containing the following CLI tool settings, as defined in main(), as keys:
                                   flye_read_mode, flye_read_error, circlator_min_id, circlator_min_length,
                                   circlator_ref_end, circlator_reassemble_end
    :param verbose_logfile: path to a logfile where shell script logs will be saved
    :param threads: parallel processor threads to use for the analysis
    :return: boolean of whether end linkage was successful (True) or not (False)
    """

    os.makedirs(linking_outdir, exist_ok=True)

    # Where important log files will be copied
    log_dir_base = os.path.join(linking_outdir, 'logs')

    # Keep trying to link the contig ends until successful or until all length thresholds have been attempted
    assembly_attempts = 0
    linked_ends = False

    while linked_ends is False:

        # Exit the function if all length thresholds have been tried
        if assembly_attempts >= len(length_thresholds):
            break

        # Get the length threshold for this attempt
        length_threshold = length_thresholds[assembly_attempts]

        # Don't attempt to link the ends if the contig is too short
        if len(contig_record.seq) <= length_threshold:
            logger.info(f'Skipping length threshold of {length_threshold} because '
                        f'contig is shorter than this length ({len(contig_record.seq)} bp)')

            assembly_attempts = assembly_attempts + 1
            continue

        # Make sure that the circlator_min_length is shorter than the length threshold (otherwise merging is impossible)
        if cli_tool_settings_dict['circlator_min_length'] > length_threshold:

            revised_min_length = int(length_threshold * 0.9)
            cli_tool_settings_dict_revised = cli_tool_settings_dict.copy()
            cli_tool_settings_dict_revised['circlator_min_length'] = revised_min_length

            logger.warning(f'The minimum required length of alignment between the original and reassembled contig '
                           f'(specified by circlator_min_length; {cli_tool_settings_dict["circlator_min_length"]} bp) '
                           f'is longer than the length_threshold the original contig will be subset to '
                           f'({length_threshold} bp). This means that finding a matching merge will be impossible. To '
                           f'overcome this, the script will shorter the circlator_min_length for this iteration to 90% '
                           f'of the length threshold, i.e., {revised_min_length} bp.')

            cli_tool_settings_dict_used = cli_tool_settings_dict_revised

        else:
            cli_tool_settings_dict_used = cli_tool_settings_dict

        # Try to stitch the contig ends
        logger.info(f'Attempting reassembly with a length threshold of {length_threshold} bp')
        length_outdir = os.path.join(linking_outdir, 'tmp', f'L{length_threshold}')

        flye_exit_status = link_contig_ends(contig_record=contig_record, bam_filepath=bam_filepath,
                                            length_outdir=length_outdir, length_threshold=length_threshold,
                                            cli_tool_settings_dict=cli_tool_settings_dict_used,
                                            verbose_logfile=verbose_logfile, threads=threads)

        # Make the output logging directory (this is needed even if Flye fails so the pipeline can keep going)
        log_dir = os.path.join(log_dir_base, f'L{length_threshold}')
        os.makedirs(log_dir, exist_ok=True)

        # Stop early if Flye fails
        if flye_exit_status != 0:
            assembly_attempts = assembly_attempts + 1
            continue

        # If Flye was successful, copy important log files for that specific length threshold
        shutil.copy(os.path.join(length_outdir, 'assembly', 'assembly_info.txt'), log_dir)
        shutil.copy(os.path.join(length_outdir, 'merge', 'merge.circularise.log'), log_dir)
        shutil.copy(os.path.join(length_outdir, 'merge', 'merge.circularise_details.log'), log_dir)

        # See if stitching the contigs ends worked
        if check_circlator_success(os.path.join(length_outdir, 'merge', 'merge.circularise.log')) is True:
            logger.info('Successfully linked contig ends')

            # Rotate to midpoint so that the stitched points can be polished more effectively downstream
            rotate_contig_to_midpoint(os.path.join(length_outdir, 'merge', 'merge.fasta'),
                                      os.path.join(linking_outdir, 'stitched.fasta'), append=False)

            # Save a copy of the final circlator merge logfile in the main log directory
            shutil.copy(os.path.join(length_outdir, 'merge', 'merge.circularise_details.log'),
                        os.path.join(log_dir_base, f'{contig_record.name}_circlator_final.log'))

            linked_ends = True

        assembly_attempts = assembly_attempts + 1

    shutil.rmtree(os.path.join(linking_outdir, 'tmp'))

    return linked_ends


def stitch_all_contigs(circular_contig_tmp_fasta: str, bam_filepath: str, linking_outdir_base: str,
                       end_repaired_contigs_filepath: str, length_thresholds: list, cli_tool_settings_dict: dict,
                       verbose_logfile: str, threads: int):
    """
    Run the iterate_linking_contig_ends function on all contigs in an input FastA file, i.e., attempt to stitch the ends
    of all the contigs (assumed circular) in the file.

    :param circular_contig_tmp_fasta: Input FastA file of circular contigs to be stitched
    :param bam_filepath: Path to a BAM file with mapping information of long reads to the contigs (it is OK if this file
                         also contains mappings to other contigs outside those in the input file)
    :param end_repaired_contigs_filepath: Path (to be overwritten by this funtion) to save the end repaired contigs
    :param linking_outdir_base: Temp directory to save re-assembly and stitching files to
    :param length_thresholds: list of bp regions around the contig ends to attempt to subset for the assembly
    :param cli_tool_settings_dict: dictionary containing the following CLI tool settings, as defined in main(), as keys:
                                   flye_read_mode, flye_read_error, circlator_min_id, circlator_min_length,
                                   circlator_ref_end, circlator_reassemble_end
    :param verbose_logfile: path to a logfile where shell script logs will be added
    :param threads: parallel processor threads to use for the analysis
    :return: Writes stitched contigs to end_repaired_contigs_filepath. Returns a list of the names of any contigs that
             could not be stitched successfully (list length will be zero if all contigs stitched successfully)
    """

    # Initialize the repaired contigs FastA file (so it will overwrite an old file rather than just append later)
    with open(end_repaired_contigs_filepath, 'w') as output_handle:
        output_handle.write('')

    # Make the tmp directory for output files and the tmp directory where final log files (if any) will be moved
    os.makedirs(os.path.join(linking_outdir_base, 'log_summary'), exist_ok=True)

    failed_contig_names = []

    with open(circular_contig_tmp_fasta) as fasta_handle:

        for contig_record in SeqIO.parse(fasta_handle, 'fasta'):

            logger.info(f'Starting end repair on contig: {contig_record.name}')

            # This is the temp folder that will be used for this contig during stitching
            linking_outdir = os.path.join(linking_outdir_base, contig_record.name)

            end_linkage_complete = iterate_linking_contig_ends(contig_record, bam_filepath, linking_outdir,
                                                               length_thresholds, cli_tool_settings_dict,
                                                               verbose_logfile, threads)

            if end_linkage_complete is False:

                logger.warning(f'Contig {contig_record.name}: FAILED to linked contig ends')
                os.makedirs(os.path.join(linking_outdir_base, 'troubleshooting'), exist_ok=True)
                shutil.move(os.path.join(linking_outdir, 'logs'),
                            os.path.join(linking_outdir_base, 'troubleshooting', contig_record.name))

                failed_contig_names.append(contig_record.name)

            elif end_linkage_complete is True:

                # Append the successful contig onto the main file
                with open(os.path.join(linking_outdir, 'stitched.fasta')) as input_handle:
                    with open(end_repaired_contigs_filepath, 'a') as append_handle:
                        append_handle.write(input_handle.read())

                shutil.move(os.path.join(linking_outdir, 'logs', f'{contig_record.name}_circlator_final.log'),
                            os.path.join(linking_outdir_base, 'log_summary', f'{contig_record.name}.log'))

                shutil.rmtree(linking_outdir)

            else:

                logger.error(f'end_linkage_complete should be boolean True or False; is actually '
                             f'{end_linkage_complete}')
                raise ValueError

    return failed_contig_names


def run_end_repair(long_read_filepath: str, assembly_fasta_filepath: str, assembly_info_filepath: str,
                   assembly_info_type: str, output_dir: str, length_thresholds: list, keep_failed_contigs: bool,
                   cli_tool_settings_dict: dict, threads: int, threads_mem_mb: int):
    """
    Runs the end repair workflow

    :param long_read_filepath: path to the QC-passing Nanopore reads, FastQ format; gzipped is OK
    :param assembly_fasta_filepath: path to the assembled contigs output by Flye, FastA format
    :param assembly_info_filepath: path to assembly_info.txt output by Flye
    :param assembly_info_type: 'flye' type for assembly_info.txt from flye; 'custom' for custom format (see parse_cli
                               for custom format details)
    :param output_dir: path to the directory to save output files
    :param length_thresholds: list of bp regions around the contig ends to attempt to subset for the assembly
    :param keep_failed_contigs: boolean that defines whether to 1) continue the code even if some contigs cannot be end
                                 repaired (True) vs. to 2) exit with an error code if some contigs cannot be end
                                 repaired (False)
    :param cli_tool_settings_dict: dictionary containing the following CLI tool settings, as defined in main(), as keys:
                                   flye_read_mode, flye_read_error, circlator_min_id, circlator_min_length,
                                   circlator_ref_end, circlator_reassemble_end
    :param threads: parallel processor threads to use for the analysis
    :param threads_mem_mb: memory in MB per thread (to use for samtools); must be an integer
    :return: None
    """

    # Define core file names and directory structures
    # These will be the files and folders in the main output directory:
    end_repaired_contigs_filepath = os.path.join(output_dir, 'repaired.fasta')
    end_repair_status_filepath = os.path.join(output_dir, 'repaired_info.tsv')
    verbose_logfile = os.path.join(output_dir, 'verbose.log')
    bam_filepath = os.path.join(output_dir, 'long_read.bam')
    circlator_logdir = os.path.join(output_dir, 'circlator_logs')
    linking_outdir_base = os.path.join(output_dir, 'contigs')
    circular_contig_tmp_fasta = os.path.join(linking_outdir_base, 'circular_input.fasta')

    # Get lists of circular contigs
    circular_contig_names = parse_assembly_info_file(assembly_info_filepath, assembly_info_type, return_type='circular')

    # No need to run the pipeline if there are no circular contigs
    if len(circular_contig_names) == 0:
        logger.info('No circular contigs. Will copy the input file and finish early.')
        shutil.copyfile(assembly_fasta_filepath, end_repaired_contigs_filepath)
        logger.info('Pipeline finished.')
        sys.exit(0)

    # Subset circular contigs from the full file and save to disk
    os.makedirs(linking_outdir_base, exist_ok=True)
    with open(circular_contig_tmp_fasta, 'w') as output_handle:
        for record in subset_sequences(assembly_fasta_filepath, circular_contig_names):
            SeqIO.write(record, output_handle, 'fasta')

    # Start the main workflow from here:
    logger.info('Mapping reads to all contigs')
    map_long_reads(contig_filepath=assembly_fasta_filepath, long_read_filepath=long_read_filepath,
                   output_bam_filepath=bam_filepath, log_filepath=verbose_logfile,
                   append_log=False, threads=threads, threads_mem_mb=threads_mem_mb)

    failed_contig_names = stitch_all_contigs(circular_contig_tmp_fasta, bam_filepath, linking_outdir_base,
                                             end_repaired_contigs_filepath, length_thresholds, cli_tool_settings_dict,
                                             verbose_logfile, threads)

    os.makedirs(circlator_logdir, exist_ok=True)
    shutil.move(os.path.join(linking_outdir_base, 'log_summary'), circlator_logdir)

    # Check for contigs that could not be circularized
    if len(failed_contig_names) != 0:

        if os.path.isdir(os.path.join(linking_outdir_base, 'troubleshooting')):
            shutil.move(os.path.join(linking_outdir_base, 'troubleshooting'),
                        os.path.join(output_dir, 'troubleshooting'))

        if keep_failed_contigs is False:

            logger.error(f'{len(failed_contig_names)} contigs could not be circularized. A partial output file '
                         f'including successfully circularized contigs (and no linear contigs) is available at '
                         f'{end_repaired_contigs_filepath} for debugging. Exiting with error status. See temporary '
                         f'files and verbose logs for more details.')
            sys.exit(1)

        elif keep_failed_contigs is True:

            logger.warning(f'{len(failed_contig_names)} contigs could not be circularized. The original (non-repaired) '
                           f'versions of these contigs will be included in the final output file')
            logger.warning(f'Names of contigs that could not be circularized: {", ".join(failed_contig_names)}')

            # Get the non-repaired circular contigs and append them to the repaired contigs file
            with open(end_repaired_contigs_filepath, 'a') as append_handle:

                for record in subset_sequences(assembly_fasta_filepath, failed_contig_names):
                    SeqIO.write(record, append_handle, 'fasta')

        else:

            logger.error(f'keep_failed_contigs should be a boolean True or False; you provided {keep_failed_contigs}')
            raise ValueError

    # Get the linear contigs and append them to the repaired contigs file
    # TODO - consider just getting all non-circular contigs regardless of whether they are in the assembly info file.
    #   This edit might require modification of the subset_sequences function and refactoring of code in several places,
    #   but I imagine it is closer to the behaviour that the user would expect.
    linear_contig_names = parse_assembly_info_file(assembly_info_filepath, assembly_info_type, return_type='linear')

    with open(end_repaired_contigs_filepath, 'a') as append_handle:

        for record in subset_sequences(assembly_fasta_filepath, linear_contig_names):
            SeqIO.write(record, append_handle, 'fasta')

    # Write info file of how contigs were repaired
    repaired_contig_names = list(set(circular_contig_names).difference(set(failed_contig_names)))
    repair_info = pd.concat([pd.DataFrame({'contig': repaired_contig_names, 'circular': 'Y', 'repaired': 'Y'}),
                             pd.DataFrame({'contig': failed_contig_names, 'circular': 'Y', 'repaired': 'N'}),
                             pd.DataFrame({'contig': linear_contig_names, 'circular': 'N', 'repaired': 'N'})], axis=0)
    repair_info.to_csv(end_repair_status_filepath, sep='\t', index=False)

    # Clean up temp files
    os.remove(bam_filepath)
    os.remove(f'{bam_filepath}.bai')
    shutil.rmtree(linking_outdir_base)

    logger.info('End repair finished!')
    logger.info('#### Final stats: ####')
    logger.info(f'Circular, repaired: {len(repaired_contig_names)} contig(s)')
    logger.info(f'Circular, not repairable: {len(failed_contig_names)} contig(s)')
    logger.info(f'Linear: {len(linear_contig_names)} contig(s)')
    logger.info('######################')
    logger.info(f'Output contigs are saved at {end_repaired_contigs_filepath}. '
                f'A summary of repair work is saved at {end_repair_status_filepath}.')


def parse_cli():
    """
    Parses the CLI arguments
    :return: An argparse parser object
    """

    parser = argparse.ArgumentParser(
        description=f'{os.path.basename(sys.argv[0])}: pipeline to repair ends of circular contigs from Flye. \n'
                    '  Copyright Jackson M. Tsuji and Lee Bergstrand, 2023',
        formatter_class=argparse.RawDescriptionHelpFormatter)

    required_settings = parser.add_argument_group('Required')
    read_settings = parser.add_argument_group('Input read options')
    merge_settings = parser.add_argument_group('Merge options')
    workflow_settings = parser.add_argument_group('Workflow options')

    required_settings.add_argument('-l', '--long_read_filepath', required=True, type=str,
                                   help='QC-passing Nanopore reads')
    required_settings.add_argument('-a', '--assembly_fasta_filepath', required=True, type=str,
                                   help='Contigs to be end-repaired')
    required_settings.add_argument('-i', '--assembly_info_filepath', required=True, type=str,
                                   help='assembly_info.txt file from Flye showing which assembled contigs are circular '
                                        'vs. linear (or a custom guide file; see -c below)')
    required_settings.add_argument('-o', '--output_dir', required=True, type=str, help='Output directory path')

    read_settings.add_argument('-f', '--flye_read_mode', required=False, default='nano-hq',
                               choices=['nano-hq', 'nano-raw'],
                               help='Type of long read reads provided by -l, to be used for reassembly by Flye. See '
                                    'details on these settings in the Flye documentation. (default: nano-hq)')
    read_settings.add_argument('-F', '--flye_read_error', required=False, default=0, type=float,
                               help='Expected error rate of input reads, expressed as proportion (e.g., 0.03). '
                                    'If "0", then have flye set the read error automatically (default: 0)')

    merge_settings.add_argument('-I', '--circlator_min_id', required=False, default=99, type=float,
                                help='Percent identity threshold for circlator merge (default: 99)')
    merge_settings.add_argument('-L', '--circlator_min_length', required=False, default=10000, type=int,
                                help='Minimum required overlap (bp) between original and merge contigs '
                                     '(default: 10000)')
    merge_settings.add_argument('-e', '--circlator_ref_end', required=False, default=100, type=int,
                                help='Minimum distance (bp) between end of original contig and nucmer hit '
                                     '(default: 100)')
    merge_settings.add_argument('-E', '--circlator_reassemble_end', required=False, default=100, type=int,
                                help='Minimum distance (bp) between end of merge contig and nucmer hit '
                                     '(default: 100)')

    workflow_settings.add_argument('-k', '--keep_going_with_failed_contigs', required=False, action='store_true',
                                   help='Set this flag to continue running this script even if some contigs '
                                        'cannot be circularized and end-repaired. For any non-repaired contigs, an '
                                        'exact copy of the original contig will be output.')
    workflow_settings.add_argument('-c', '--custom_assembly_info_file', required=False, action='store_true',
                                   help='Set this flag if you provide a custom tab-separated file to specify the '
                                        'circular vs. linear status of each contig in the assembly, rather than using '
                                        'the assembly_info.txt file output by Flye (default), as your argument to -i. '
                                        'The custom file must have the following format: no headers; tab-separated; '
                                        'first column is the contig names; second column is the status of the contigs, '
                                        'either "circular" or "linear". Any contig names not in this file will be '
                                        'dropped by the script!')
    workflow_settings.add_argument('-O', '--overwrite', required=False, action='store_true',
                                   help='Set this flag to overwrite an existing output directory and its contents; by '
                                        'default this code will throw an error if the output directory already exists. '
                                        'By setting this flag, you risk erasing old data and/or running into errors.')
    workflow_settings.add_argument('-T', '--length_thresholds', required=False,
                                   default='100000,75000,50000,25000,5000,2500,1000', type=str,
                                   help='Comma-separated list of length thresholds for reassembly around the contig '
                                        'ends (bp) (default: 100000,75000,50000,25000,5000,2500,1000)')
    workflow_settings.add_argument('-t', '--threads', required=False, default=1, type=int,
                                   help='Number of processors threads to use (default: 1)')
    workflow_settings.add_argument('-m', '--threads_mem', required=False, default=1, type=float,
                                   help='Memory (GB) to use **per thread** for samtools sort (default: 1)')
    workflow_settings.add_argument('-v', '--verbose', required=False, action='store_true',
                                   help='Print verbose logging to screen (note: the logfile saved at repaired.log by '
                                        'this script is always verbose)')

    return parser


if __name__ == '__main__':
    main()<|MERGE_RESOLUTION|>--- conflicted
+++ resolved
@@ -19,6 +19,7 @@
 
 # Set up the logger
 logger = logging.getLogger(__name__)
+logger.setLevel(logging.DEBUG)
 formatter = logging.Formatter('[ %(asctime)s ]: %(levelname)s: %(funcName)s: %(message)s', datefmt='%Y-%m-%d %H:%M:%S')
 stream_handler = logging.StreamHandler()
 stream_handler.setFormatter(formatter)
@@ -40,9 +41,9 @@
 
     # Startup checks
     if args.verbose is True:
-        logger.setLevel(logging.DEBUG)
+        stream_handler.setLevel(logging.DEBUG)
     else:
-        logger.setLevel(logging.INFO)
+        stream_handler.setLevel(logging.INFO)
 
     # Check output dir
     output_dir_exists = os.path.isdir(args.output_dir)
@@ -58,6 +59,7 @@
     # Start log file in the output dir
     file_handler = logging.FileHandler(filename=os.path.join(args.output_dir, 'repaired.log'), mode='w')
     file_handler.setFormatter(formatter)
+    file_handler.setLevel(logging.DEBUG)
     logger.addHandler(file_handler)
 
     # Check dependencies
@@ -110,7 +112,7 @@
 
     run_end_repair(args.long_read_filepath, args.assembly_fasta_filepath, args.assembly_info_filepath,
                    assembly_info_type, args.output_dir, length_thresholds, args.keep_going_with_failed_contigs,
-                   cli_tool_settings_dict, args.threads, threads_mem_mb)
+                   cli_tool_settings_dict, dependency_dict, args.threads, threads_mem_mb)
 
     logger.info(os.path.basename(sys.argv[0]) + ': done.')
 
@@ -295,13 +297,14 @@
 
 
 def map_long_reads(contig_filepath: str, long_read_filepath: str, output_bam_filepath: str, log_filepath: str,
-                   append_log: bool = True, threads: int = 1, threads_mem_mb: float = 1):
+                   dependency_dict: dict, append_log: bool = True, threads: int = 1, threads_mem_mb: float = 1):
     """
     Maps long reads (via minimap2) to contigs and sorts/indexes the resulting BAM file
     :param contig_filepath: path to the FastA file containing the reference contigs
     :param long_read_filepath: path to the FastQ file containing long reads to map (compressed is OK)
     :param output_bam_filepath: path to the BAM file to be saved
     :param log_filepath: path to the log file to be saved
+    :param dependency_dict: dictionary including the needed shell dependency names (as keys) and paths (as values)
     :param append_log: whether the log should append to an existing file (True) or overwrite an existing file (False);
                        this setting is only relevant if the log file at log_filepath already exists
     :param threads: number of threads to use for read mapping
@@ -314,25 +317,6 @@
     with open(log_filepath, write_mode) as logfile_handle:
         with open(output_bam_filepath, 'w') as bam_handle:
             # TODO - add support for different flags like -ax for pacbio
-<<<<<<< HEAD
-            minimap_args = ['minimap2', '-t', str(threads), '-ax', 'map-ont', contig_filepath, long_read_filepath]
-            logger.debug(f'{shlex.join(minimap_args)} | \\')
-            minimap = subprocess.run(minimap_args, check=True, stdout=subprocess.PIPE, stderr=logfile_handle)
-
-            samtools_view_args = ['samtools', 'view', '-b', '-@', str(threads)]
-            logger.debug(f'{shlex.join(samtools_view_args)} | \\')
-            samtools_view = subprocess.run(samtools_view_args, check=True, input=minimap.stdout,
-                                           stdout=subprocess.PIPE, stderr=logfile_handle)
-
-            samtools_sort_args = ['samtools', 'sort', '-@', str(threads), '-m', f'{threads_mem_mb}M']
-            logger.debug(shlex.join(samtools_sort_args))
-            subprocess.run(samtools_sort_args, check=True, input=samtools_view.stdout,
-                           stdout=bam_handle, stderr=logfile_handle)
-
-        samtools_index_args = ['samtools', 'index', '-@', str(threads), output_bam_filepath]
-        logger.debug(shlex.join(samtools_index_args))
-        subprocess.run(samtools_index_args, check=True, stderr=logfile_handle)
-=======
             minimap_args = [dependency_dict['minimap2'], '-t', str(threads), '-ax', 'map-ont', contig_filepath,
                             long_read_filepath]
             minimap = run_pipeline_subcommand(command_args=minimap_args, stdout=subprocess.PIPE, stderr=logfile_handle)
@@ -347,7 +331,6 @@
 
         samtools_index_args = [dependency_dict['samtools'], 'index', '-@', str(threads), output_bam_filepath]
         run_pipeline_subcommand(command_args=samtools_index_args, stderr=logfile_handle)
->>>>>>> 519c5f3a
 
     logger.debug('Read mapping finished')
 
@@ -372,13 +355,14 @@
 
 
 def subset_reads_from_bam(bam_filepath: str, bed_filepath: str, subset_fastq_filepath: str, log_filepath: str,
-                          append_log: bool = True, threads: int = 1):
+                          dependency_dict: dict, append_log: bool = True, threads: int = 1):
     """
     Subsets reads from a BAM file that were mapped to regions defined in a BED file; saves reads to a FastQ file
     :param bam_filepath: path to a BAM file containing reads mapped to a reference; BAM needs to be sorted and indexed
     :param bed_filepath: path to a BED file containing the regions of reference contigs to subset reads for
     :param subset_fastq_filepath: path to the FastQ file to be saved (.fastq.gz extension saves as Gzipped FastQ)
     :param log_filepath: path to the log file to be saved
+    :param dependency_dict: dictionary including the needed shell dependency names (as keys) and paths (as values)
     :param append_log: whether the log should append to an existing file (True) or overwrite an existing file (False);
                        this setting is only relevant if the log file at log_filepath already exists
     :param threads: number of threads to use for read mapping
@@ -391,15 +375,6 @@
 
         # TODO - consider adding option to split long reads in half if they go around a short circular contig,
         #  like in circlator
-<<<<<<< HEAD
-        samtools_view_args = ['samtools', 'view', '-@', str(threads), '-L', bed_filepath, '-b', bam_filepath]
-        logger.debug(f'{shlex.join(samtools_view_args)} | \\')
-        samtools_view = subprocess.run(samtools_view_args, check=True, stdout=subprocess.PIPE, stderr=logfile_handle)
-
-        samtools_fastq_args = ['samtools', 'fastq', '-0', subset_fastq_filepath, '-n', '-@', str(threads)]
-        logger.debug(shlex.join(samtools_fastq_args))
-        subprocess.run(samtools_fastq_args, check=True, input=samtools_view.stdout, stderr=logfile_handle)
-=======
         samtools_view_args = [dependency_dict['samtools'], 'view', '-@', str(threads), '-L', bed_filepath, '-b',
                               bam_filepath]
         samtools_view = run_pipeline_subcommand(command_args=samtools_view_args, stdout=subprocess.PIPE,
@@ -408,11 +383,10 @@
         samtools_fastq_args = [dependency_dict['samtools'], 'fastq', '-0', subset_fastq_filepath, '-n', '-@',
                                str(threads)]
         run_pipeline_subcommand(command_args=samtools_fastq_args, stdin=samtools_view, stderr=logfile_handle)
->>>>>>> 519c5f3a
 
 
 def run_flye(fastq_filepath: str, flye_outdir: str, flye_read_mode: str, flye_read_error: float, log_filepath: str,
-             append_log: bool = True, threads: int = 1):
+             dependency_dict: dict, append_log: bool = True, threads: int = 1):
     """
     Runs Flye to assemble the reads in the input FastQ file. This function allows Flye to fail without raising an error
     :param fastq_filepath: path to a FastQ file containing the input reads (gzipped is OK)
@@ -420,6 +394,7 @@
     :param flye_read_mode: type of long reads, either 'nano-raw' or 'nano-hq'
     :param flye_read_error: expected error rate of reads as a proportion; specify 0 to use default Flye settings
     :param log_filepath: path to the log file to be saved
+    :param dependency_dict: dictionary including the needed shell dependency names (as keys) and paths (as values)
     :param append_log: whether the log should append to an existing file (True) or overwrite an existing file (False);
                        this setting is only relevant if the log file at log_filepath already exists
     :param threads: number of threads to use for read mapping
@@ -434,7 +409,7 @@
         logger.error(f'flye_read_mode must be "nano-raw" or "nano-hq"; you provided {flye_read_mode}')
         raise ValueError
 
-    flye_args = ['flye', f'--{flye_read_mode}', fastq_filepath, '-o', flye_outdir, '-t', str(threads)]
+    flye_args = [dependency_dict['flye'], f'--{flye_read_mode}', fastq_filepath, '-o', flye_outdir, '-t', str(threads)]
 
     if flye_read_error != 0:
 
@@ -454,7 +429,8 @@
 
 def run_circlator_merge(circular_contig_filepath: str, patch_contig_filepath: str, merge_outdir: str,
                         circlator_min_id: float, circlator_min_length: int, circlator_ref_end: int,
-                        circlator_reassemble_end: int, log_filepath: str, append_log: bool = True):
+                        circlator_reassemble_end: int, log_filepath: str, dependency_dict: dict,
+                        append_log: bool = True):
     """
     Runs the 'circlator merge' module to stitch a gap-spanning contig onto the ends of a circular contig to confirm and
     repair the circularization of the contig
@@ -468,6 +444,7 @@
     :param circlator_ref_end: Minimum distance (bp) between end of circular contig and the nucmer hit
     :param circlator_reassemble_end: Minimum distance (bp) between end of patch contig and the nucmer hit
     :param log_filepath: path to the log file to be saved
+    :param dependency_dict: dictionary including the needed shell dependency names (as keys) and paths (as values)
     :param append_log: whether the log should append to an existing file (True) or overwrite an existing file (False);
                        this setting is only relevant if the log file at log_filepath already exists
     :return: circlator merge output is saved to disk at merge_outdir
@@ -479,20 +456,11 @@
 
     with open(log_filepath, write_mode) as logfile_handle:
 
-<<<<<<< HEAD
-        circlator_merge_args = ['circlator', 'merge', '--verbose', '--min_id', str(circlator_min_id), '--min_length',
-                                str(circlator_min_length), '--ref_end', str(circlator_ref_end), '--reassemble_end',
-                                str(circlator_reassemble_end), circular_contig_filepath, patch_contig_filepath,
-                                os.path.join(merge_outdir, 'merge')]
-        logger.debug(shlex.join(circlator_merge_args))
-        subprocess.run(circlator_merge_args, check=True, stdout=logfile_handle, stderr=subprocess.STDOUT)
-=======
         circlator_merge_args = [dependency_dict['circlator'], 'merge', '--verbose', '--min_id', str(circlator_min_id),
                                 '--min_length', str(circlator_min_length), '--ref_end', str(circlator_ref_end),
                                 '--reassemble_end', str(circlator_reassemble_end), circular_contig_filepath,
                                 patch_contig_filepath, os.path.join(merge_outdir, 'merge')]
         run_pipeline_subcommand(command_args=circlator_merge_args, stdout=logfile_handle, stderr=subprocess.STDOUT)
->>>>>>> 519c5f3a
 
 
 def check_circlator_success(circlator_logfile: str):
@@ -569,7 +537,7 @@
 
 
 def link_contig_ends(contig_record: SeqIO.SeqRecord, bam_filepath: str, length_outdir: str, length_threshold: int,
-                     cli_tool_settings_dict: dict, verbose_logfile: str, threads: int = 1):
+                     cli_tool_settings_dict: dict, dependency_dict: dict, verbose_logfile: str, threads: int = 1):
     """
     Attempt to stitch the ends of an input circular contig via assembling reads mapped within x bp of the contig ends
 
@@ -583,6 +551,7 @@
     :param cli_tool_settings_dict: dictionary containing the following CLI tool settings, as defined in main(), as keys:
                                    flye_read_mode, flye_read_error, circlator_min_id, circlator_min_length,
                                    circlator_ref_end, circlator_reassemble_end
+    :param dependency_dict: dictionary including the needed shell dependency names (as keys) and paths (as values)
     :param verbose_logfile: path to a log file where shell script logs will be saved
     :param threads: parallel processor threads to use for the analysis
     :return: exit status code for Flye
@@ -600,13 +569,13 @@
     generate_bed_file(contig_record, bed_filepath, length_threshold=length_threshold)
     subset_reads_from_bam(bam_filepath=bam_filepath, bed_filepath=bed_filepath,
                           subset_fastq_filepath=ends_fastq_filepath, log_filepath=verbose_logfile,
-                          append_log=True, threads=threads)
+                          dependency_dict=dependency_dict, append_log=True, threads=threads)
 
     # Assemble the reads to get (hopefully) a joined contig end
     flye_exit_status = run_flye(fastq_filepath=ends_fastq_filepath, flye_outdir=flye_length_outdir,
                                 flye_read_mode=cli_tool_settings_dict['flye_read_mode'],
                                 flye_read_error=cli_tool_settings_dict['flye_read_error'],
-                                log_filepath=verbose_logfile, append_log=True,
+                                log_filepath=verbose_logfile, dependency_dict=dependency_dict, append_log=True,
                                 threads=threads)
 
     if flye_exit_status == 0:
@@ -626,7 +595,7 @@
                             circlator_min_length=cli_tool_settings_dict['circlator_min_length'],
                             circlator_ref_end=cli_tool_settings_dict['circlator_ref_end'],
                             circlator_reassemble_end=cli_tool_settings_dict['circlator_reassemble_end'],
-                            log_filepath=verbose_logfile, append_log=True)
+                            log_filepath=verbose_logfile, dependency_dict=dependency_dict, append_log=True)
 
     else:
         logger.warning('Flye assembly FAILED')
@@ -635,8 +604,8 @@
 
 
 def iterate_linking_contig_ends(contig_record: SeqIO.SeqRecord, bam_filepath: str, linking_outdir: str,
-                                length_thresholds: list, cli_tool_settings_dict: dict, verbose_logfile: str,
-                                threads: int = 1):
+                                length_thresholds: list, cli_tool_settings_dict: dict, dependency_dict: dict,
+                                verbose_logfile: str, threads: int = 1):
     """
     Iterate link_contig_ends to try to stitch the ends of a circular contig using multiple length thresholds
 
@@ -649,6 +618,7 @@
     :param cli_tool_settings_dict: dictionary containing the following CLI tool settings, as defined in main(), as keys:
                                    flye_read_mode, flye_read_error, circlator_min_id, circlator_min_length,
                                    circlator_ref_end, circlator_reassemble_end
+    :param dependency_dict: dictionary including the needed shell dependency names (as keys) and paths (as values)
     :param verbose_logfile: path to a logfile where shell script logs will be saved
     :param threads: parallel processor threads to use for the analysis
     :return: boolean of whether end linkage was successful (True) or not (False)
@@ -706,7 +676,8 @@
         flye_exit_status = link_contig_ends(contig_record=contig_record, bam_filepath=bam_filepath,
                                             length_outdir=length_outdir, length_threshold=length_threshold,
                                             cli_tool_settings_dict=cli_tool_settings_dict_used,
-                                            verbose_logfile=verbose_logfile, threads=threads)
+                                            dependency_dict=dependency_dict, verbose_logfile=verbose_logfile,
+                                            threads=threads)
 
         # Make the output logging directory (this is needed even if Flye fails so the pipeline can keep going)
         log_dir = os.path.join(log_dir_base, f'L{length_threshold}')
@@ -745,7 +716,7 @@
 
 def stitch_all_contigs(circular_contig_tmp_fasta: str, bam_filepath: str, linking_outdir_base: str,
                        end_repaired_contigs_filepath: str, length_thresholds: list, cli_tool_settings_dict: dict,
-                       verbose_logfile: str, threads: int):
+                       dependency_dict: dict, verbose_logfile: str, threads: int):
     """
     Run the iterate_linking_contig_ends function on all contigs in an input FastA file, i.e., attempt to stitch the ends
     of all the contigs (assumed circular) in the file.
@@ -759,6 +730,7 @@
     :param cli_tool_settings_dict: dictionary containing the following CLI tool settings, as defined in main(), as keys:
                                    flye_read_mode, flye_read_error, circlator_min_id, circlator_min_length,
                                    circlator_ref_end, circlator_reassemble_end
+    :param dependency_dict: dictionary including the needed shell dependency names (as keys) and paths (as values)
     :param verbose_logfile: path to a logfile where shell script logs will be added
     :param threads: parallel processor threads to use for the analysis
     :return: Writes stitched contigs to end_repaired_contigs_filepath. Returns a list of the names of any contigs that
@@ -785,7 +757,7 @@
 
             end_linkage_complete = iterate_linking_contig_ends(contig_record, bam_filepath, linking_outdir,
                                                                length_thresholds, cli_tool_settings_dict,
-                                                               verbose_logfile, threads)
+                                                               dependency_dict, verbose_logfile, threads)
 
             if end_linkage_complete is False:
 
@@ -819,7 +791,7 @@
 
 def run_end_repair(long_read_filepath: str, assembly_fasta_filepath: str, assembly_info_filepath: str,
                    assembly_info_type: str, output_dir: str, length_thresholds: list, keep_failed_contigs: bool,
-                   cli_tool_settings_dict: dict, threads: int, threads_mem_mb: int):
+                   cli_tool_settings_dict: dict, dependency_dict: dict, threads: int, threads_mem_mb: int):
     """
     Runs the end repair workflow
 
@@ -836,6 +808,7 @@
     :param cli_tool_settings_dict: dictionary containing the following CLI tool settings, as defined in main(), as keys:
                                    flye_read_mode, flye_read_error, circlator_min_id, circlator_min_length,
                                    circlator_ref_end, circlator_reassemble_end
+    :param dependency_dict: dictionary including the needed shell dependency names (as keys) and paths (as values)
     :param threads: parallel processor threads to use for the analysis
     :param threads_mem_mb: memory in MB per thread (to use for samtools); must be an integer
     :return: None
@@ -870,12 +843,12 @@
     # Start the main workflow from here:
     logger.info('Mapping reads to all contigs')
     map_long_reads(contig_filepath=assembly_fasta_filepath, long_read_filepath=long_read_filepath,
-                   output_bam_filepath=bam_filepath, log_filepath=verbose_logfile,
+                   output_bam_filepath=bam_filepath, log_filepath=verbose_logfile, dependency_dict=dependency_dict,
                    append_log=False, threads=threads, threads_mem_mb=threads_mem_mb)
 
     failed_contig_names = stitch_all_contigs(circular_contig_tmp_fasta, bam_filepath, linking_outdir_base,
                                              end_repaired_contigs_filepath, length_thresholds, cli_tool_settings_dict,
-                                             verbose_logfile, threads)
+                                             dependency_dict, verbose_logfile, threads)
 
     os.makedirs(circlator_logdir, exist_ok=True)
     shutil.move(os.path.join(linking_outdir_base, 'log_summary'), circlator_logdir)
@@ -897,7 +870,7 @@
 
         elif keep_failed_contigs is True:
 
-            logger.warning(f'{len(failed_contig_names)} contigs could not be circularized. The original (non-repaired) '
+            logger.warning(f'{len(failed_contig_names)} contigs could not be circularized. The original (no-repaired) '
                            f'versions of these contigs will be included in the final output file')
             logger.warning(f'Names of contigs that could not be circularized: {", ".join(failed_contig_names)}')
 
